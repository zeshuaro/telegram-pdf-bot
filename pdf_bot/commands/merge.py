--- conflicted
+++ resolved
@@ -7,13 +7,9 @@
 from telegram.ext.dispatcher import run_async
 
 from pdf_bot.constants import PDF_INVALID_FORMAT, PDF_TOO_LARGE, CANCEL, DONE
-<<<<<<< HEAD
-from pdf_bot.utils import check_pdf, cancel_with_async, write_send_pdf, send_file_names, check_user_data, get_lang, \
-    cancel_without_async
-=======
-from pdf_bot.utils import check_pdf, cancel, write_send_pdf, send_file_names, check_user_data
+from pdf_bot.utils import check_pdf, cancel_with_async, write_send_pdf, send_file_names, \
+    check_user_data, cancel_without_async
 from pdf_bot.language import set_lang
->>>>>>> 4f2a51f4
 
 WAIT_MERGE = 0
 MERGE_IDS = 'merge_ids'
@@ -40,24 +36,16 @@
     user_data[MERGE_IDS] = []
     user_data[MERGE_NAMES] = []
 
-<<<<<<< HEAD
-    _ = get_lang(update, context)
+    _ = set_lang(update, context)
     reply_markup = ReplyKeyboardMarkup([[_(CANCEL)]], resize_keyboard=True, one_time_keyboard=True)
     update.effective_message.reply_text(_(
         'Send me the PDF file that you\'ll like to merge\n\n'
         'Note that the files will be merged in the order that you send me'), reply_markup=reply_markup)
-=======
-    _ = set_lang(update, context)
-    update.effective_message.reply_text(_(
-        'Send me the PDF file that you\'ll like to merge or /cancel this operation\n\n'
-        'The files will be merged in the order that you send me'))
->>>>>>> 4f2a51f4
 
     return WAIT_MERGE
 
 
 @run_async
-<<<<<<< HEAD
 def check_text(update, context):
     _ = get_lang(update, context)
     text = update.effective_message.text
@@ -73,43 +61,6 @@
     user_data = context.user_data
     result = check_pdf(update, context, send_msg=False)
     message = update.effective_message
-=======
-def receive_doc(update, context):
-    """
-    Validate the file and wait for the next action
-    Args:
-        update: the update object
-        context: the context object
-
-    Returns:
-        The variable indicating to wait for a file or the conversation has ended
-    """
-    user_data = context.user_data
-    result = check_pdf(update, context, send_msg=False)
-    message = update.effective_message
-
-    _ = set_lang(update, context)
-    if result == PDF_INVALID_FORMAT:
-        message.reply_text(_(
-            'The file you sent is not a PDF file. '
-            'Send me the PDF file that you\'ll like to merge or /cancel this operation'))
-
-        return WAIT_MERGE
-    elif result == PDF_TOO_LARGE:
-        text = _('The PDF file you sent is too large for me to download\n\n')
-
-        # Check if user has already sent through some PDF files
-        if MERGE_NAMES in user_data and user_data[MERGE_NAMES]:
-            text += _('You can continue merging with the files that you sent me or '
-                      '/cancel this operation')
-            message.reply_text(text)
-            send_file_names(update, context, user_data[MERGE_NAMES], _('PDF files'))
-
-            return WAIT_MERGE
-        else:
-            text += _('I can\'t merge your PDF files')
-            message.reply_text(text)
->>>>>>> 4f2a51f4
 
     _ = get_lang(update, context)
     if result in [PDF_INVALID_FORMAT, PDF_TOO_LARGE]:
@@ -136,17 +87,10 @@
     return WAIT_MERGE
 
 
-<<<<<<< HEAD
 def handle_invalid_pdf(update, context):
-    _ = get_lang(update, context)
+    _ = set_lang(update, context)
     message = update.effective_message
     result = check_pdf(update, context, send_msg=False)
-=======
-@run_async
-def check_text(update, context):
-    _ = set_lang(update, context)
-    text = update.effective_message.text
->>>>>>> 4f2a51f4
 
     if result == PDF_INVALID_FORMAT:
         text = _('The file you\'ve sent is not a PDF file\n\n')
@@ -169,15 +113,10 @@
     if not check_user_data(update, context, MERGE_IDS):
         return ConversationHandler.END
 
-<<<<<<< HEAD
-    _ = get_lang(update, context)
-    update.effective_message.reply_text(_('Merging your PDF files'), reply_markup=ReplyKeyboardRemove())
-    user_data = context.user_data
-=======
     _ = set_lang(update, context)
     update.effective_message.reply_text(_('Merging your PDF files'),
                                         reply_markup=ReplyKeyboardRemove())
->>>>>>> 4f2a51f4
+    user_data = context.user_data
     file_ids = user_data[MERGE_IDS]
     file_names = user_data[MERGE_NAMES]
 
