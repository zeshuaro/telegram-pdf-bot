# Translations template for telegram-pdf-bot.
# Copyright (C) 2019 zeshuaro
# This file is distributed under the same license as the telegram-pdf-bot
# project.
# zeshuaro <zeshuaro@gmail.com>, 2019.
msgid ""
msgstr ""
"Project-Id-Version: telegram-pdf-bot\n"
"Report-Msgid-Bugs-To: zeshuaro@gmail.com\n"
<<<<<<< HEAD
"POT-Creation-Date: 2019-09-05 13:04+1000\n"
"PO-Revision-Date: 2019-09-05 03:10\n"
"Last-Translator: zeshuaro\n"
=======
"POT-Creation-Date: 2019-12-12 23:18+1100\n"
"PO-Revision-Date: 2019-12-15 07:59\n"
"Last-Translator: FULL NAME <EMAIL@ADDRESS>\n"
>>>>>>> 1a05d9bd
"Language-Team: Chinese Simplified\n"
"MIME-Version: 1.0\n"
"Content-Type: text/plain; charset=UTF-8\n"
"Content-Transfer-Encoding: 8bit\n"
"Generated-By: Babel 2.7.0\n"
"Plural-Forms: nplurals=1; plural=0;\n"
"X-Crowdin-Project: telegram-pdf-bot\n"
"X-Crowdin-Language: zh-CN\n"
"X-Crowdin-File: /master/locale/en_UK/LC_MESSAGES/pdf_bot.po\n"
"Language: zh_CN\n"

<<<<<<< HEAD
#: bot.py:94
=======
#: bot.py:128
>>>>>>> 1a05d9bd
msgid "Welcome to PDF Bot!\n\n"
"*Features*\n"
"- Compare, crop, decrypt, encrypt, merge, rotate, scale, split and add a watermark to a PDF file\n"
"- Extract text and photos in a PDF file and convert a PDF file into photos\n"
"- Beautify and convert photos into PDF format\n"
"- Convert a web page into a PDF file\n\n"
"Type /help to see how to use PDF Bot"
msgstr "欢迎来到 PDF Bot！\n\n"
"*功能 *\n"
"- 比较、裁剪、加密、合并、旋转、规模、拆分以及添加水印到PDF档案\n"
"- 提取PDF档案中的图片和文字，和将PDF档案转换为图片\n"
"- 美化和将照片转换为PDF档案\n"
"- 将网页转换为PDF档案\n\n"
"用/help来查看如何使用PDF Bot"

<<<<<<< HEAD
#: bot.py:110
msgid "Set Language"
msgstr "设置语言"

#: bot.py:111 pdf_bot/utils.py:255
msgid "Join Channel"
msgstr "加入頻道"

#: bot.py:112 pdf_bot/payment.py:68 pdf_bot/utils.py:256
msgid "Support PDF Bot"
msgstr "支持 PDF Bot"

#: bot.py:115
=======
#: bot.py:148
msgid "Set Language"
msgstr "设置语言"

#: bot.py:150 pdf_bot/utils.py:260
msgid "Join Channel"
msgstr "加入頻道"

#: bot.py:151 pdf_bot/payment.py:68 pdf_bot/utils.py:261
msgid "Support PDF Bot"
msgstr "支持 PDF Bot"

#: bot.py:157
>>>>>>> 1a05d9bd
msgid "You can perform most of the tasks simply by sending me a PDF file, a photo or a link to a web page.\n\n"
"Some tasks can be performed by using the commands /compare, /merge, /watermark or /photo"
msgstr "你只需向我发送PDF档案，图片或网页链接就可以使用大部分的功能\n\n"
"有些功能要用 /compare，/merge，/watermark 或 /photo 才可以使用"

<<<<<<< HEAD
#: bot.py:143 pdf_bot/constants.py:74
=======
#: bot.py:188 pdf_bot/constants.py:79
>>>>>>> 1a05d9bd
msgid "Send me the amount that you'll like to support PDF Bot"
msgstr "向我发送你想支持PDF Bot的金额"

#: pdf_bot/constants.py:34
msgid "Cancel"
msgstr "取消"

#: pdf_bot/constants.py:35
msgid "Done"
msgstr "完成"

#: pdf_bot/constants.py:36
msgid "Back"
msgstr "返回"

#: pdf_bot/constants.py:37
msgid "By Percentage"
msgstr "按百分比"

#: pdf_bot/constants.py:38
msgid "By Margin Size"
msgstr "按边界大小"

#: pdf_bot/constants.py:39
msgid "Preview"
msgstr "预览"

#: pdf_bot/constants.py:40
msgid "Decrypt"
msgstr "解码"

#: pdf_bot/constants.py:41
msgid "Encrypt"
msgstr "加密"

#: pdf_bot/constants.py:42
msgid "Extract Photos"
msgstr "提取图片"

#: pdf_bot/constants.py:43
msgid "To Photos"
msgstr "转换到图片"

#: pdf_bot/constants.py:44
msgid "Rotate"
msgstr "旋转"

#: pdf_bot/constants.py:45
msgid "Scale"
msgstr "缩放"

#: pdf_bot/constants.py:46
msgid "Split"
msgstr "分割"

#: pdf_bot/constants.py:47
msgid "Beautify"
msgstr "美化"

#: pdf_bot/constants.py:48
msgid "To PDF"
msgstr "转换到PDF档案"

#: pdf_bot/constants.py:49
msgid "Rename"
msgstr "重新命名"

#: pdf_bot/constants.py:50
msgid "Crop"
msgstr "裁剪"

#: pdf_bot/constants.py:51
msgid "Compressed"
msgstr "压缩档"

#: pdf_bot/constants.py:52
msgid "Photos"
msgstr "图片"

#: pdf_bot/constants.py:53
msgid "Remove Last File"
msgstr "移除上一个档案"

#: pdf_bot/constants.py:54
msgid "To Dimensions"
msgstr "自订尺寸"

#: pdf_bot/constants.py:55
msgid "Extract Text"
msgstr "提取文字"

#: pdf_bot/constants.py:56
msgid "Text Message"
msgstr "讯息"

#: pdf_bot/constants.py:57
msgid "Text File"
msgstr "文字档案"

#: pdf_bot/constants.py:73
msgid "Say Thanks 😁 ($1)"
msgstr "说谢谢😁（$1）"

#: pdf_bot/constants.py:74
msgid "Coffee ☕ ($3)"
msgstr "咖啡☕（$3）"

#: pdf_bot/constants.py:75
msgid "Beer 🍺 ($5)"
msgstr "啤酒🍺（$5）"

#: pdf_bot/constants.py:76
msgid "Meal 🍲 ($10)"
msgstr "一顿饭🍲（$10）"

#: pdf_bot/constants.py:77
msgid "Say Awesome 🤩 (Custom)"
msgstr "说真棒🤩（自订金额）"

#: pdf_bot/feedback.py:42
msgid "Send me your feedback or /cancel this action. My developer can understand English and Chinese"
msgstr "向我发送你的反馈或者用 /cancel 来取消此操作。我的开发人员可以理解英文和中文"

#: pdf_bot/feedback.py:75
msgid "The feedback is not in English or Chinese, try again"
msgstr "反馈不是英文或中文，再试一次"

#: pdf_bot/feedback.py:93
msgid "Thank you for your feedback, I've already forwarded it to my developer"
msgstr "感谢你的反馈，我已将其转发给我的开发人员"

#: pdf_bot/language.py:56
msgid "Your language has been set to {}"
msgstr "你的语言已设为{}"

#: pdf_bot/payment.py:28
msgid "The amount you sent is invalid, try again. {}"
msgstr "你发送的金额无效，再试一次。 {}"

#: pdf_bot/payment.py:40
msgid "Help translate PDF Bot"
msgstr "帮助翻译PDF Bot"

#: pdf_bot/payment.py:43
msgid "Select how you want to support PDF Bot"
msgstr "选择你支持PDF Bot的方式"

#: pdf_bot/payment.py:69
msgid "Say thanks to PDF Bot and help keep it running"
msgstr "跟PDF Bot说谢谢并帮助它继续运行"

#: pdf_bot/payment.py:89
msgid "Something went wrong"
msgstr "出了点问题"

#: pdf_bot/payment.py:96
msgid "Thank you for your support!"
msgstr "感谢你的支持！"

#: pdf_bot/url.py:25
msgid "You've sent me this web page already and I'm still converting it"
msgstr "你已经把这个网页发给我了，我还在转换它"

#: pdf_bot/url.py:27
msgid "Converting your web page into a PDF file"
msgstr "正在转换你的网页为PDF档案"

#: pdf_bot/url.py:39
msgid "Unable to reach your web page"
msgstr "无法访问你的网页"

<<<<<<< HEAD
#: pdf_bot/utils.py:22
msgid "Operation cancelled"
msgstr "操作取消"

#: pdf_bot/utils.py:47
msgid "The file you sent is not a PDF file. Try again and send me a PDF file or type /cancel to cancel the operation"
msgstr "你发送的不是PDF档案。再试一次并发送PDF档案或者用 /cancel 来取消操作"

#: pdf_bot/utils.py:53
msgid "The PDF file you sent is too large for me to download. I can't process your PDF file. Operation cancelled"
msgstr "你发送的PDF档案太大了，我无法下载。我无法处理你的PDF档案。操作取消"

#: pdf_bot/utils.py:75
msgid "Something went wrong, start over again"
msgstr "出了点问题，再试一次"

#: pdf_bot/utils.py:152
msgid "Your PDF file is already encrypted"
msgstr "你的PDF档案本来就已经加密了"

#: pdf_bot/utils.py:154
msgid "Your {} PDF file is encrypted and you'll have to decrypt it first. Operation cancelled"
msgstr "你的{} PDF档案加密了，你必须先解密。操作取消"

#: pdf_bot/utils.py:157
msgid "Your PDF file is encrypted and you'll have to decrypt it first. Operation cancelled"
msgstr "你的PDF档案加密了，你必须先解密。操作取消"

#: pdf_bot/utils.py:163
msgid "Your PDF file seems to be invalid and I couldn't open and read it. Operation cancelled"
msgstr "你的PDF档案似乎无效，我无法打开它。操作取消"

#: pdf_bot/utils.py:184
msgid "You have sent me the following {}:\n"
msgstr "你给我发了以下的{}：\n"

#: pdf_bot/utils.py:231
msgid "The result file is too large for me to send to you"
msgstr "输出档案太大了，我无法发送给你"

#: pdf_bot/utils.py:236 pdf_bot/utils.py:241
=======
#: pdf_bot/utils.py:26
msgid "Action cancelled"
msgstr "操作取消"

#: pdf_bot/utils.py:51
msgid "The file you sent is not a PDF file, try again"
msgstr "你发送的不是PDF档案，再试一次"

#: pdf_bot/utils.py:55
msgid "The PDF file you sent is too large for me to download\n\n"
"I've cancelled your action"
msgstr "你发送的PDF档案太大了，我无法下载\n\n"
"我取消了你的操作"

#: pdf_bot/utils.py:77
msgid "Something went wrong, start over again"
msgstr "出了点问题，再试一次"

#: pdf_bot/utils.py:153
msgid "Your PDF file seems to be invalid and I couldn't open and read it\n\n"
"I've cancelled your action"
msgstr "你的PDF档案似乎无效，我无法打开它\n\n"
"我取消了你的操作"

#: pdf_bot/utils.py:160
msgid "Your PDF file is already encrypted"
msgstr "你的PDF档案本来就已经加密了"

#: pdf_bot/utils.py:162
msgid "Your {} PDF file is encrypted and you'll have to decrypt it first\n\n"
"I've cancelled your action"
msgstr "你的{} PDF档案加密了，你必须先解密\n\n"
"我取消了你的操作"

#: pdf_bot/utils.py:166
msgid "Your PDF file is encrypted and you'll have to decrypt it first\n\n"
"I've cancelled your action"
msgstr "你的PDF档案加密了，你必须先解密\n\n"
"我取消了你的操作"

#: pdf_bot/utils.py:189
msgid "You've sent me these {} so far:\n"
msgstr "你发了以下的{}给我：\n"

#: pdf_bot/utils.py:236
msgid "The result file is too large for me to send to you"
msgstr "输出档案太大了，我无法发送给你"

#: pdf_bot/utils.py:241 pdf_bot/utils.py:246
>>>>>>> 1a05d9bd
msgid "Here is your result file"
msgstr "你的输出档案"

#: pdf_bot/commands/compare.py:44
msgid "Send me one of the PDF files that you'll like to compare\n\n"
"Note that I can only look for differences in text"
msgstr "发给我其中一个你想要用来比较的PDF档案\n\n"
"注意，我只能比较档案里面的文字"

#: pdf_bot/commands/compare.py:76
msgid "Send me the other PDF file that you'll like to compare"
msgstr "发给我另一个你想要比较的PDF档案"

#: pdf_bot/commands/compare.py:98
msgid "Comparing your PDF files"
msgstr "正在比较你的PDF档案"

#: pdf_bot/commands/compare.py:115
msgid "There are no differences in text between your PDF files"
msgstr "你的PDF档案之间没有任何区别"

#: pdf_bot/commands/merge.py:45
msgid "Send me the first PDF file that you'll like to merge\n\n"
"Note that the files will be merged in the order that you send me"
msgstr "向我发送第一个你想要合并的PDF档案\n\n"
"注意，我会根据你发送给我的顺序来合并你的档案"

#: pdf_bot/commands/merge.py:68
msgid "The file you've sent is not a PDF file"
msgstr "你发送的不是PDF档案"

#: pdf_bot/commands/merge.py:70
msgid "The PDF file you've sent is too large for me to download"
msgstr "你发送的PDF档案太大了，我无法下载"

#: pdf_bot/commands/merge.py:83
msgid "Send me the next PDF file that you'll like to merge or press *Done* if you've sent me all the PDF files"
msgstr "把你要合并的下一个PDF档案发送给我，如果你已经将所有PDF档案发送给我，按*完成*"

<<<<<<< HEAD
#: pdf_bot/commands/merge.py:95 pdf_bot/commands/merge.py:120
msgid "PDF files"
msgstr "PDF档案"

#: pdf_bot/commands/merge.py:99
msgid "I can't merge your PDF files"
msgstr "我无法合并你的PDF档案"

#: pdf_bot/commands/merge.py:117
msgid "Send me the next PDF file that you'll like to merge or send *Done* if you have sent me all the PDF files"
msgstr "把你要合并的下一个PDF档案发送给我，如果你已经将所有PDF档案发送给我，按*完成*"

#: pdf_bot/commands/merge.py:151
msgid "Merging your PDF files"
msgstr "正在合并你的PDF档案"

#: pdf_bot/commands/merge.py:169
=======
#: pdf_bot/commands/merge.py:86
msgid "PDF files"
msgstr "PDF档案"

#: pdf_bot/commands/merge.py:114
msgid "*{}* has been removed for merging"
msgstr "移除了*{}*，这个档案不会用来合并"

#: pdf_bot/commands/merge.py:131
msgid "You haven't sent me any PDF files"
msgstr "你还没有向我发送任何PDF档案"

#: pdf_bot/commands/merge.py:135
msgid "You've only sent me one PDF file."
msgstr "你只给我发了一个PDF档案"

#: pdf_bot/commands/merge.py:144
msgid "Merging your PDF files"
msgstr "正在合并你的PDF档案"

#: pdf_bot/commands/merge.py:163
>>>>>>> 1a05d9bd
msgid "I can't merge your PDF files as I couldn't open and read \"{}\". Ensure that it is not encrypted"
msgstr "我无法合并你的PDF档案，因为我无法打开“{}”。确保它并没有加密"

#: pdf_bot/commands/photo.py:48
msgid "Send me the first photo that you'll like to beautify or convert into PDF\n\n"
"Note that the photos will be beautified and converted in the order that you send me"
msgstr "向我发送第一张你想要美化或转换为PDF档案格式的图片\n\n"
"注意，图片将按照你发送给我的顺序进行美化和转换"

#: pdf_bot/commands/photo.py:70
msgid "File name unavailable"
msgstr "没有档案名称"

#: pdf_bot/commands/photo.py:86
msgid "The file you've sent is not a photo"
msgstr "你发送的不是图片"

#: pdf_bot/commands/photo.py:93
msgid "The photo you've sent is too large for me to download"
msgstr "你发送的图片太大了，我无法下载"

#: pdf_bot/commands/photo.py:103
msgid "Send me the next photo that you'll like to beautify or convert to PDF\n\n"
"Select the task from below if you have sent me all the photos"
msgstr "发给我下一张你要美化或转换成PDF的图片\n\n"
"如果你已经将所有图片发送给我，从下面选择你想做什么"

#: pdf_bot/commands/photo.py:107
msgid "photos"
msgstr "图片"

#: pdf_bot/commands/photo.py:135
msgid "*{}* has been removed for beautifying or converting"
msgstr "移除了*{}*，这个档案不会用来美化或转换"

#: pdf_bot/commands/photo.py:170
msgid "Beautifying and converting your photos"
msgstr "正在美化和转换你的图片"

#: pdf_bot/commands/photo.py:173
msgid "Converting your photos into PDF"
msgstr "正在转换你的图片成PDF"

#: pdf_bot/commands/watermark.py:42
msgid "Send me the PDF file that you'll like to add a watermark"
msgstr "向我发送你想要添加水印的PDF档案"

#: pdf_bot/commands/watermark.py:72
msgid "Send me the watermark PDF file"
msgstr "发给我水印PDF档案"

#: pdf_bot/commands/watermark.py:97
msgid "Adding the watermark onto your PDF file"
msgstr "正在添加水印到你的PDF档案中"

#: pdf_bot/commands/watermark.py:110
msgid "watermark"
msgstr "水印"

#: pdf_bot/files/crop.py:24
msgid "Select the crop type that you'll like to perform"
msgstr "选择你要怎样裁剪"

#: pdf_bot/files/crop.py:36
msgid "Send me a number between {} and {}. This is the percentage of margin space to retain between the content in your PDF file and the page"
msgstr "给我一个{}和{}之间的数字。这是你想保留边界空间的百分比"

<<<<<<< HEAD
#: pdf_bot/files/crop.py:42
msgid "Send me a number that you'll like to adjust the margin size. Positive numbers will decrease the margin size and negative numbers will increase it"
msgstr "发给我一个你想调整边界大小的数字。正数会减小边界空间，负数会增加边界空间"

#: pdf_bot/files/crop.py:56
msgid "The number must be between {} and {}, try again"
msgstr "该数字必须介于{}和{}之间，再试一次"

#: pdf_bot/files/crop.py:70
=======
#: pdf_bot/files/crop.py:43
msgid "Send me a number that you'll like to adjust the margin size. Positive numbers will decrease the margin size and negative numbers will increase it"
msgstr "发给我一个你想调整边界大小的数字。正数会减小边界空间，负数会增加边界空间"

#: pdf_bot/files/crop.py:62
msgid "The number must be between {} and {}, try again"
msgstr "该数字必须介于{}和{}之间，再试一次"

#: pdf_bot/files/crop.py:82
>>>>>>> 1a05d9bd
msgid "The number is invalid, try again"
msgstr "该数字无效，再试一次"

#: pdf_bot/files/crop.py:91
msgid "Cropping your PDF file"
msgstr "正在裁剪你的PDF档案"

<<<<<<< HEAD
#: pdf_bot/files/crop.py:112
=======
#: pdf_bot/files/crop.py:113
>>>>>>> 1a05d9bd
msgid "Something went wrong, try again"
msgstr "出了点问题，再试一次"

#: pdf_bot/files/crypto.py:17
msgid "Send me the password to decrypt your PDF file"
msgstr "把密码发给我来解密你的PDF档案"

#: pdf_bot/files/crypto.py:32
msgid "Decrypting your PDF file"
msgstr "正在解密你的PDF档案"

#: pdf_bot/files/crypto.py:45
msgid "Your PDF file seems to be invalid and I couldn't open and read it"
msgstr "你的PDF档案似乎无效，我无法打开它"

#: pdf_bot/files/crypto.py:50
msgid "Your PDF file is not encrypted"
msgstr "你的PDF档案并没有加密"

#: pdf_bot/files/crypto.py:54
msgid "The decryption password is incorrect, try to send it again"
msgstr "解密密码不正确，再试一次"

<<<<<<< HEAD
#: pdf_bot/files/crypto.py:79
msgid "Your PDF file is encrypted with a method that I cannot decrypt"
msgstr "你的PDF档案使用了我无法解密的加密方法"

#: pdf_bot/files/crypto.py:100
msgid "Send me the password to encrypt your PDF file"
msgstr "把密码发给我来加密你的PDF档案"

#: pdf_bot/files/crypto.py:121
msgid "Encrypting your PDF file"
msgstr "正在加密你的PDF档案"

#: pdf_bot/files/file.py:75
msgid "Your PDF file you sent is too large for me to download. I can't perform any tasks on it"
msgstr "你发送的PDF档案太大了，我无法下载。我无法处理任何功能"

#: pdf_bot/files/file.py:103 pdf_bot/photos/photo_to_pdf.py:243
msgid "Select the task that you'll like to perform"
msgstr "选择你想要做什么"

#: pdf_bot/files/rename.py:27
msgid "Send me the file name that you'll like to rename your PDF file into"
msgstr "向我发送你想要用来命名的PDF档案名称"

#: pdf_bot/files/rename.py:54
msgid "File names can't contain any of the following characters:\n"
"{}\n"
"Send me another file name"
msgstr "档案名称不能包含以下任何字符：\n"
"{}\n"
"发给我另一个档案名称"

#: pdf_bot/files/rename.py:61
msgid "Renaming your PDF file into *{}*"
msgstr "正在将你的PDF档案重新命名为*{}*"

#: pdf_bot/files/rotate.py:23
msgid "Select the degrees that you'll like to rotate your PDF file in clockwise"
msgstr "选择你想要顺时针旋转你PDF档案的度数"

#: pdf_bot/files/rotate.py:46
msgid "Rotating your PDF file clockwise by {} degrees"
msgstr "正在顺时针旋转{}度去你的PDF档案"

#: pdf_bot/files/scale.py:28
msgid "Send me the scaling factor for the horizontal axis. For example, 2 will double the horizontal axis and 0.5 will half the horizontal axis"
msgstr "向我发送你想要打横缩放的百分比给我。 2会放大一倍，而0.5就会缩小一半，如此类推"

#: pdf_bot/files/scale.py:35
msgid "Send me the new width"
msgstr "发给我新的宽度"

#: pdf_bot/files/scale.py:58 pdf_bot/files/scale.py:93
msgid "The scaling factor \"{}\" is invalid. Try again"
msgstr "缩放百分比“{}”无效。再试一次"

#: pdf_bot/files/scale.py:63
msgid "Send me the scaling factor for the vertical axis. For example, 2 will double the vertical axis and 0.5 will half the vertical axis"
msgstr "向我发送你想要打直缩放的百分比给我。 2会放大一倍，而0.5就会缩小一半，如此类推"

#: pdf_bot/files/scale.py:99
msgid "Scaling your PDF file, horizontally by {} and vertically by {}"
msgstr "正在缩放你的PDF档案，打横缩放{}同打直缩放{}"

#: pdf_bot/files/scale.py:128
msgid "The width \"{}\" is invalid. Try again"
msgstr "宽度“{}”无效。再试一次"

#: pdf_bot/files/scale.py:133
msgid "Send me the new height"
msgstr "发给我新的高度"

#: pdf_bot/files/scale.py:161
msgid "The height \"{}\" is invalid. Try again"
msgstr "高度“{}”无效。再试一次"

#: pdf_bot/files/scale.py:167
msgid "Scaling your PDF file with width of {} and height of {}"
msgstr "正在缩放你的PDF档案，宽度为{}，高度为{}"
=======
#: pdf_bot/files/crypto.py:65
msgid "Your PDF file is encrypted with a method that I cannot decrypt"
msgstr "你的PDF档案使用了我无法解密的加密方法"

#: pdf_bot/files/crypto.py:77
msgid "Send me the password to encrypt your PDF file"
msgstr "把密码发给我来加密你的PDF档案"

#: pdf_bot/files/crypto.py:91
msgid "Encrypting your PDF file"
msgstr "正在加密你的PDF档案"

#: pdf_bot/files/document.py:18 pdf_bot/files/photo.py:39
msgid "Select the task that you'll like to perform"
msgstr "选择你想要做什么"

#: pdf_bot/files/file.py:67
msgid "Your PDF file is too big for me to download\n\n"
"I can't perform any tasks on it"
msgstr "你发送的PDF档案太大了，我无法下载\n\n"
"我无法处理任何操作"
>>>>>>> 1a05d9bd

#: pdf_bot/files/ocr.py:21
msgid "Adding an OCR text layer to your PDF file"
msgstr "正在添加文字OCR到你的PDF档案中"

#: pdf_bot/files/ocr.py:39
msgid "Your PDF file already has a text layer"
msgstr "你的PDF档案已经有一层文字"

#: pdf_bot/files/photo.py:31
msgid "Your photo is too large for me to download. I can't beautify or convert your photo"
msgstr "你的图片太大了，我无法下载。我无法美化或转换你的图片"

<<<<<<< HEAD
#: pdf_bot/photos/pdf_to_photo.py:37
msgid "Extracting a preview for your PDF file"
msgstr "正在提取你的PDF档案的预览"

#: pdf_bot/photos/pdf_to_photo.py:91
msgid "Select the result file format to be sent back to you"
msgstr "选择你的档案格式"

#: pdf_bot/photos/pdf_to_photo.py:112
msgid "Converting your PDF file into photos"
msgstr "正在转换你的PDF档案为图片"

#: pdf_bot/photos/pdf_to_photo.py:156
msgid "Extracting all the photos in your PDF file"
msgstr "正在提取你的PDF档案中的所有图片"

#: pdf_bot/photos/pdf_to_photo.py:215
msgid "I couldn't find any photos in your PDF file"
msgstr "我在你的PDF档案中找不到任何图片"

#: pdf_bot/photos/pdf_to_photo.py:255
=======
#: pdf_bot/files/photo.py:78
msgid "Extracting a preview for your PDF file"
msgstr "正在提取你的PDF档案的预览"

#: pdf_bot/files/photo.py:121
msgid "Select the result file format"
msgstr "选择档案格式"

#: pdf_bot/files/photo.py:133
msgid "Converting your PDF file into photos"
msgstr "正在转换你的PDF档案为图片"

#: pdf_bot/files/photo.py:167
msgid "Extracting all the photos in your PDF file"
msgstr "正在提取你的PDF档案中的所有图片"

#: pdf_bot/files/photo.py:182
msgid "I couldn't find any photos in your PDF file"
msgstr "我在你的PDF档案中找不到任何图片"

#: pdf_bot/files/photo.py:253
>>>>>>> 1a05d9bd
msgid "See above for all your photos"
msgstr "这些就是你的图片"

#: pdf_bot/files/rename.py:19
msgid "Send me the file name that you'll like to rename your PDF file into"
msgstr "向我发送你想要用来命名的PDF档案名称"

<<<<<<< HEAD
#: pdf_bot/photos/photo_to_pdf.py:87
msgid "The file you sent is not a photo. Send me the photo that you'll like to beautify and convert"
msgstr "你发送的不是图片。发给我你想要美化和转换的图片"

#: pdf_bot/photos/photo_to_pdf.py:97
msgid "The photo you sent is too large for me to download.\n\n"
msgstr "你发送的图片太大了，我无法下载。\n\n"

#: pdf_bot/photos/photo_to_pdf.py:101
msgid "You can continue to beautify or convert with the files that you sent me, or /cancel this operation"
msgstr "你可以继续美化或转换你已经发送给我的图片，或者用 /cancel 来取消此操作"

#: pdf_bot/photos/photo_to_pdf.py:104 pdf_bot/photos/photo_to_pdf.py:135
msgid "photos"
msgstr "图片"

#: pdf_bot/photos/photo_to_pdf.py:108
msgid "I can't convert your photos. Operation cancelled"
msgstr "我无法转换你的图片。操作取消"

#: pdf_bot/photos/photo_to_pdf.py:117
msgid "File name unavailable"
msgstr "没有档案名称"

#: pdf_bot/photos/photo_to_pdf.py:130
msgid "Send me the next photo that you'll like to beautify or convert. Select the task from below if you have sent me all the photos.\n\n"
"Note that I only have access to the file name if you sent your photo as a document"
msgstr "发给我下一张你要美化或转换的的片。如果你已经将所有图片发送给我，从下面选择你想做什么\n\n"
"注意，你要将图片作为档案发送我才能知道档案名称"

#: pdf_bot/photos/photo_to_pdf.py:196
msgid "Beautifying and converting your photos"
msgstr "正在美化和转换你的图片"

#: pdf_bot/photos/photo_to_pdf.py:199
msgid "Converting your photos"
msgstr "正在转换你的图片"

#: pdf_bot/photos/photo_to_pdf.py:235
msgid "Your photo is too large for me to download. I can't beautify or convert your photo"
msgstr "你的图片太大了，我无法下载。我无法美化或转换你的图片"
=======
#: pdf_bot/files/rename.py:38
msgid "File names can't contain any of the following characters:\n"
"{}\n"
"Send me another file name"
msgstr "档案名称不能包含以下任何字符：\n"
"{}\n"
"发给我另一个档案名称"

#: pdf_bot/files/rename.py:45
msgid "Renaming your PDF file into *{}*"
msgstr "正在将你的PDF档案重新命名为*{}*"

#: pdf_bot/files/rotate.py:15
msgid "Select the degrees that you'll like to rotate your PDF file in clockwise"
msgstr "选择你想要顺时针旋转你PDF档案的度数"

#: pdf_bot/files/rotate.py:40
msgid "Rotating your PDF file clockwise by {} degrees"
msgstr "正在顺时针旋转{}度去你的PDF档案"

#: pdf_bot/files/scale.py:16
msgid "Select the scale type that you'll like to perform"
msgstr "选择你要怎样缩放"

#: pdf_bot/files/scale.py:28
msgid "Send me the scaling factors for the horizontal and vertical axes\n\n"
"2 will double the axis and 0.5 will halve the axis\n\n"
"*Example: 2 0.5* (this will double the horizontal axis and halve the vertical axis)"
msgstr "向我发送你想要打横和打直缩放的百分比给我\n\n"
"2会放大一倍，而0.5就会缩小一半\n\n"
"*例子：2 0.5*（这样会打横放大一倍和打直缩小一半）"

#: pdf_bot/files/scale.py:36
msgid "Send me the width and height\n\n"
"*Example: 150 200* (this will set the width to 150 and height to 200)"
msgstr "发给我新的宽度和高度\n\n"
"*例子：150 200* (这样会缩放宽度成150和高度成200)"

#: pdf_bot/files/scale.py:56
msgid "The scaling factors *{}* are invalid, try again"
msgstr "缩放百分比*{}*无效，再试一次"

#: pdf_bot/files/scale.py:76
msgid "The dimensions *{}* are invalid, try again"
msgstr "尺寸*{}*无效，再试一次"

#: pdf_bot/files/scale.py:87
msgid "Scaling your PDF file, horizontally by *{}* and vertically by *{}*"
msgstr "正在缩放你的PDF档案，打横缩放*{}*同打直缩放*{}*"

#: pdf_bot/files/scale.py:93
msgid "Scaling your PDF file with width of *{}* and height of *{}*"
msgstr "正在缩放你的PDF档案，宽度为*{}*，高度为*{}*"

#: pdf_bot/files/split.py:18
msgid "Send me the range of pages that you'll like to keep. Use ⚡ *INSTANT VIEW* from below or refer to [here](http://telegra.ph/Telegram-PDF-Bot-07-16) for some range examples."
msgstr "向我发送你想要保留的页面范围。你可以使用下面的⚡*INSTANT VIEW*或者在[这里](http://telegra.ph/Telegram-PDF-Bot-07-16)来看一些例子"

#: pdf_bot/files/split.py:39
msgid "The range is invalid. Try again"
msgstr "页面范围无效。再试一次"

#: pdf_bot/files/split.py:43
msgid "Splitting your PDF file"
msgstr "正在分割你的PDF档案"

#: pdf_bot/files/text.py:19
msgid "Select how you'll like me to send the text to you"
msgstr "选择你希望我怎么把文字发给你"

#: pdf_bot/files/text.py:30
msgid "Extracting text from your PDF file"
msgstr "正在提取你的PDF档案的文字"

#: pdf_bot/files/text.py:78
msgid "*See above for all the text in your PDF file*"
msgstr "上面就是你PDF档案里面的所有文字"

#: pdf_bot/files/text.py:82
msgid "I couldn't find any text in your PDF file"
msgstr "我在你的PDF档案中找不到任何文字"
>>>>>>> 1a05d9bd
<|MERGE_RESOLUTION|>--- conflicted
+++ resolved
@@ -7,15 +7,9 @@
 msgstr ""
 "Project-Id-Version: telegram-pdf-bot\n"
 "Report-Msgid-Bugs-To: zeshuaro@gmail.com\n"
-<<<<<<< HEAD
-"POT-Creation-Date: 2019-09-05 13:04+1000\n"
-"PO-Revision-Date: 2019-09-05 03:10\n"
-"Last-Translator: zeshuaro\n"
-=======
 "POT-Creation-Date: 2019-12-12 23:18+1100\n"
 "PO-Revision-Date: 2019-12-15 07:59\n"
 "Last-Translator: FULL NAME <EMAIL@ADDRESS>\n"
->>>>>>> 1a05d9bd
 "Language-Team: Chinese Simplified\n"
 "MIME-Version: 1.0\n"
 "Content-Type: text/plain; charset=UTF-8\n"
@@ -27,11 +21,7 @@
 "X-Crowdin-File: /master/locale/en_UK/LC_MESSAGES/pdf_bot.po\n"
 "Language: zh_CN\n"
 
-<<<<<<< HEAD
-#: bot.py:94
-=======
 #: bot.py:128
->>>>>>> 1a05d9bd
 msgid "Welcome to PDF Bot!\n\n"
 "*Features*\n"
 "- Compare, crop, decrypt, encrypt, merge, rotate, scale, split and add a watermark to a PDF file\n"
@@ -47,21 +37,6 @@
 "- 将网页转换为PDF档案\n\n"
 "用/help来查看如何使用PDF Bot"
 
-<<<<<<< HEAD
-#: bot.py:110
-msgid "Set Language"
-msgstr "设置语言"
-
-#: bot.py:111 pdf_bot/utils.py:255
-msgid "Join Channel"
-msgstr "加入頻道"
-
-#: bot.py:112 pdf_bot/payment.py:68 pdf_bot/utils.py:256
-msgid "Support PDF Bot"
-msgstr "支持 PDF Bot"
-
-#: bot.py:115
-=======
 #: bot.py:148
 msgid "Set Language"
 msgstr "设置语言"
@@ -75,17 +50,12 @@
 msgstr "支持 PDF Bot"
 
 #: bot.py:157
->>>>>>> 1a05d9bd
 msgid "You can perform most of the tasks simply by sending me a PDF file, a photo or a link to a web page.\n\n"
 "Some tasks can be performed by using the commands /compare, /merge, /watermark or /photo"
 msgstr "你只需向我发送PDF档案，图片或网页链接就可以使用大部分的功能\n\n"
 "有些功能要用 /compare，/merge，/watermark 或 /photo 才可以使用"
 
-<<<<<<< HEAD
-#: bot.py:143 pdf_bot/constants.py:74
-=======
 #: bot.py:188 pdf_bot/constants.py:79
->>>>>>> 1a05d9bd
 msgid "Send me the amount that you'll like to support PDF Bot"
 msgstr "向我发送你想支持PDF Bot的金额"
 
@@ -257,49 +227,6 @@
 msgid "Unable to reach your web page"
 msgstr "无法访问你的网页"
 
-<<<<<<< HEAD
-#: pdf_bot/utils.py:22
-msgid "Operation cancelled"
-msgstr "操作取消"
-
-#: pdf_bot/utils.py:47
-msgid "The file you sent is not a PDF file. Try again and send me a PDF file or type /cancel to cancel the operation"
-msgstr "你发送的不是PDF档案。再试一次并发送PDF档案或者用 /cancel 来取消操作"
-
-#: pdf_bot/utils.py:53
-msgid "The PDF file you sent is too large for me to download. I can't process your PDF file. Operation cancelled"
-msgstr "你发送的PDF档案太大了，我无法下载。我无法处理你的PDF档案。操作取消"
-
-#: pdf_bot/utils.py:75
-msgid "Something went wrong, start over again"
-msgstr "出了点问题，再试一次"
-
-#: pdf_bot/utils.py:152
-msgid "Your PDF file is already encrypted"
-msgstr "你的PDF档案本来就已经加密了"
-
-#: pdf_bot/utils.py:154
-msgid "Your {} PDF file is encrypted and you'll have to decrypt it first. Operation cancelled"
-msgstr "你的{} PDF档案加密了，你必须先解密。操作取消"
-
-#: pdf_bot/utils.py:157
-msgid "Your PDF file is encrypted and you'll have to decrypt it first. Operation cancelled"
-msgstr "你的PDF档案加密了，你必须先解密。操作取消"
-
-#: pdf_bot/utils.py:163
-msgid "Your PDF file seems to be invalid and I couldn't open and read it. Operation cancelled"
-msgstr "你的PDF档案似乎无效，我无法打开它。操作取消"
-
-#: pdf_bot/utils.py:184
-msgid "You have sent me the following {}:\n"
-msgstr "你给我发了以下的{}：\n"
-
-#: pdf_bot/utils.py:231
-msgid "The result file is too large for me to send to you"
-msgstr "输出档案太大了，我无法发送给你"
-
-#: pdf_bot/utils.py:236 pdf_bot/utils.py:241
-=======
 #: pdf_bot/utils.py:26
 msgid "Action cancelled"
 msgstr "操作取消"
@@ -349,7 +276,6 @@
 msgstr "输出档案太大了，我无法发送给你"
 
 #: pdf_bot/utils.py:241 pdf_bot/utils.py:246
->>>>>>> 1a05d9bd
 msgid "Here is your result file"
 msgstr "你的输出档案"
 
@@ -389,25 +315,6 @@
 msgid "Send me the next PDF file that you'll like to merge or press *Done* if you've sent me all the PDF files"
 msgstr "把你要合并的下一个PDF档案发送给我，如果你已经将所有PDF档案发送给我，按*完成*"
 
-<<<<<<< HEAD
-#: pdf_bot/commands/merge.py:95 pdf_bot/commands/merge.py:120
-msgid "PDF files"
-msgstr "PDF档案"
-
-#: pdf_bot/commands/merge.py:99
-msgid "I can't merge your PDF files"
-msgstr "我无法合并你的PDF档案"
-
-#: pdf_bot/commands/merge.py:117
-msgid "Send me the next PDF file that you'll like to merge or send *Done* if you have sent me all the PDF files"
-msgstr "把你要合并的下一个PDF档案发送给我，如果你已经将所有PDF档案发送给我，按*完成*"
-
-#: pdf_bot/commands/merge.py:151
-msgid "Merging your PDF files"
-msgstr "正在合并你的PDF档案"
-
-#: pdf_bot/commands/merge.py:169
-=======
 #: pdf_bot/commands/merge.py:86
 msgid "PDF files"
 msgstr "PDF档案"
@@ -429,7 +336,6 @@
 msgstr "正在合并你的PDF档案"
 
 #: pdf_bot/commands/merge.py:163
->>>>>>> 1a05d9bd
 msgid "I can't merge your PDF files as I couldn't open and read \"{}\". Ensure that it is not encrypted"
 msgstr "我无法合并你的PDF档案，因为我无法打开“{}”。确保它并没有加密"
 
@@ -497,17 +403,6 @@
 msgid "Send me a number between {} and {}. This is the percentage of margin space to retain between the content in your PDF file and the page"
 msgstr "给我一个{}和{}之间的数字。这是你想保留边界空间的百分比"
 
-<<<<<<< HEAD
-#: pdf_bot/files/crop.py:42
-msgid "Send me a number that you'll like to adjust the margin size. Positive numbers will decrease the margin size and negative numbers will increase it"
-msgstr "发给我一个你想调整边界大小的数字。正数会减小边界空间，负数会增加边界空间"
-
-#: pdf_bot/files/crop.py:56
-msgid "The number must be between {} and {}, try again"
-msgstr "该数字必须介于{}和{}之间，再试一次"
-
-#: pdf_bot/files/crop.py:70
-=======
 #: pdf_bot/files/crop.py:43
 msgid "Send me a number that you'll like to adjust the margin size. Positive numbers will decrease the margin size and negative numbers will increase it"
 msgstr "发给我一个你想调整边界大小的数字。正数会减小边界空间，负数会增加边界空间"
@@ -517,7 +412,6 @@
 msgstr "该数字必须介于{}和{}之间，再试一次"
 
 #: pdf_bot/files/crop.py:82
->>>>>>> 1a05d9bd
 msgid "The number is invalid, try again"
 msgstr "该数字无效，再试一次"
 
@@ -525,11 +419,7 @@
 msgid "Cropping your PDF file"
 msgstr "正在裁剪你的PDF档案"
 
-<<<<<<< HEAD
-#: pdf_bot/files/crop.py:112
-=======
 #: pdf_bot/files/crop.py:113
->>>>>>> 1a05d9bd
 msgid "Something went wrong, try again"
 msgstr "出了点问题，再试一次"
 
@@ -553,87 +443,6 @@
 msgid "The decryption password is incorrect, try to send it again"
 msgstr "解密密码不正确，再试一次"
 
-<<<<<<< HEAD
-#: pdf_bot/files/crypto.py:79
-msgid "Your PDF file is encrypted with a method that I cannot decrypt"
-msgstr "你的PDF档案使用了我无法解密的加密方法"
-
-#: pdf_bot/files/crypto.py:100
-msgid "Send me the password to encrypt your PDF file"
-msgstr "把密码发给我来加密你的PDF档案"
-
-#: pdf_bot/files/crypto.py:121
-msgid "Encrypting your PDF file"
-msgstr "正在加密你的PDF档案"
-
-#: pdf_bot/files/file.py:75
-msgid "Your PDF file you sent is too large for me to download. I can't perform any tasks on it"
-msgstr "你发送的PDF档案太大了，我无法下载。我无法处理任何功能"
-
-#: pdf_bot/files/file.py:103 pdf_bot/photos/photo_to_pdf.py:243
-msgid "Select the task that you'll like to perform"
-msgstr "选择你想要做什么"
-
-#: pdf_bot/files/rename.py:27
-msgid "Send me the file name that you'll like to rename your PDF file into"
-msgstr "向我发送你想要用来命名的PDF档案名称"
-
-#: pdf_bot/files/rename.py:54
-msgid "File names can't contain any of the following characters:\n"
-"{}\n"
-"Send me another file name"
-msgstr "档案名称不能包含以下任何字符：\n"
-"{}\n"
-"发给我另一个档案名称"
-
-#: pdf_bot/files/rename.py:61
-msgid "Renaming your PDF file into *{}*"
-msgstr "正在将你的PDF档案重新命名为*{}*"
-
-#: pdf_bot/files/rotate.py:23
-msgid "Select the degrees that you'll like to rotate your PDF file in clockwise"
-msgstr "选择你想要顺时针旋转你PDF档案的度数"
-
-#: pdf_bot/files/rotate.py:46
-msgid "Rotating your PDF file clockwise by {} degrees"
-msgstr "正在顺时针旋转{}度去你的PDF档案"
-
-#: pdf_bot/files/scale.py:28
-msgid "Send me the scaling factor for the horizontal axis. For example, 2 will double the horizontal axis and 0.5 will half the horizontal axis"
-msgstr "向我发送你想要打横缩放的百分比给我。 2会放大一倍，而0.5就会缩小一半，如此类推"
-
-#: pdf_bot/files/scale.py:35
-msgid "Send me the new width"
-msgstr "发给我新的宽度"
-
-#: pdf_bot/files/scale.py:58 pdf_bot/files/scale.py:93
-msgid "The scaling factor \"{}\" is invalid. Try again"
-msgstr "缩放百分比“{}”无效。再试一次"
-
-#: pdf_bot/files/scale.py:63
-msgid "Send me the scaling factor for the vertical axis. For example, 2 will double the vertical axis and 0.5 will half the vertical axis"
-msgstr "向我发送你想要打直缩放的百分比给我。 2会放大一倍，而0.5就会缩小一半，如此类推"
-
-#: pdf_bot/files/scale.py:99
-msgid "Scaling your PDF file, horizontally by {} and vertically by {}"
-msgstr "正在缩放你的PDF档案，打横缩放{}同打直缩放{}"
-
-#: pdf_bot/files/scale.py:128
-msgid "The width \"{}\" is invalid. Try again"
-msgstr "宽度“{}”无效。再试一次"
-
-#: pdf_bot/files/scale.py:133
-msgid "Send me the new height"
-msgstr "发给我新的高度"
-
-#: pdf_bot/files/scale.py:161
-msgid "The height \"{}\" is invalid. Try again"
-msgstr "高度“{}”无效。再试一次"
-
-#: pdf_bot/files/scale.py:167
-msgid "Scaling your PDF file with width of {} and height of {}"
-msgstr "正在缩放你的PDF档案，宽度为{}，高度为{}"
-=======
 #: pdf_bot/files/crypto.py:65
 msgid "Your PDF file is encrypted with a method that I cannot decrypt"
 msgstr "你的PDF档案使用了我无法解密的加密方法"
@@ -655,7 +464,6 @@
 "I can't perform any tasks on it"
 msgstr "你发送的PDF档案太大了，我无法下载\n\n"
 "我无法处理任何操作"
->>>>>>> 1a05d9bd
 
 #: pdf_bot/files/ocr.py:21
 msgid "Adding an OCR text layer to your PDF file"
@@ -669,29 +477,6 @@
 msgid "Your photo is too large for me to download. I can't beautify or convert your photo"
 msgstr "你的图片太大了，我无法下载。我无法美化或转换你的图片"
 
-<<<<<<< HEAD
-#: pdf_bot/photos/pdf_to_photo.py:37
-msgid "Extracting a preview for your PDF file"
-msgstr "正在提取你的PDF档案的预览"
-
-#: pdf_bot/photos/pdf_to_photo.py:91
-msgid "Select the result file format to be sent back to you"
-msgstr "选择你的档案格式"
-
-#: pdf_bot/photos/pdf_to_photo.py:112
-msgid "Converting your PDF file into photos"
-msgstr "正在转换你的PDF档案为图片"
-
-#: pdf_bot/photos/pdf_to_photo.py:156
-msgid "Extracting all the photos in your PDF file"
-msgstr "正在提取你的PDF档案中的所有图片"
-
-#: pdf_bot/photos/pdf_to_photo.py:215
-msgid "I couldn't find any photos in your PDF file"
-msgstr "我在你的PDF档案中找不到任何图片"
-
-#: pdf_bot/photos/pdf_to_photo.py:255
-=======
 #: pdf_bot/files/photo.py:78
 msgid "Extracting a preview for your PDF file"
 msgstr "正在提取你的PDF档案的预览"
@@ -713,7 +498,6 @@
 msgstr "我在你的PDF档案中找不到任何图片"
 
 #: pdf_bot/files/photo.py:253
->>>>>>> 1a05d9bd
 msgid "See above for all your photos"
 msgstr "这些就是你的图片"
 
@@ -721,49 +505,6 @@
 msgid "Send me the file name that you'll like to rename your PDF file into"
 msgstr "向我发送你想要用来命名的PDF档案名称"
 
-<<<<<<< HEAD
-#: pdf_bot/photos/photo_to_pdf.py:87
-msgid "The file you sent is not a photo. Send me the photo that you'll like to beautify and convert"
-msgstr "你发送的不是图片。发给我你想要美化和转换的图片"
-
-#: pdf_bot/photos/photo_to_pdf.py:97
-msgid "The photo you sent is too large for me to download.\n\n"
-msgstr "你发送的图片太大了，我无法下载。\n\n"
-
-#: pdf_bot/photos/photo_to_pdf.py:101
-msgid "You can continue to beautify or convert with the files that you sent me, or /cancel this operation"
-msgstr "你可以继续美化或转换你已经发送给我的图片，或者用 /cancel 来取消此操作"
-
-#: pdf_bot/photos/photo_to_pdf.py:104 pdf_bot/photos/photo_to_pdf.py:135
-msgid "photos"
-msgstr "图片"
-
-#: pdf_bot/photos/photo_to_pdf.py:108
-msgid "I can't convert your photos. Operation cancelled"
-msgstr "我无法转换你的图片。操作取消"
-
-#: pdf_bot/photos/photo_to_pdf.py:117
-msgid "File name unavailable"
-msgstr "没有档案名称"
-
-#: pdf_bot/photos/photo_to_pdf.py:130
-msgid "Send me the next photo that you'll like to beautify or convert. Select the task from below if you have sent me all the photos.\n\n"
-"Note that I only have access to the file name if you sent your photo as a document"
-msgstr "发给我下一张你要美化或转换的的片。如果你已经将所有图片发送给我，从下面选择你想做什么\n\n"
-"注意，你要将图片作为档案发送我才能知道档案名称"
-
-#: pdf_bot/photos/photo_to_pdf.py:196
-msgid "Beautifying and converting your photos"
-msgstr "正在美化和转换你的图片"
-
-#: pdf_bot/photos/photo_to_pdf.py:199
-msgid "Converting your photos"
-msgstr "正在转换你的图片"
-
-#: pdf_bot/photos/photo_to_pdf.py:235
-msgid "Your photo is too large for me to download. I can't beautify or convert your photo"
-msgstr "你的图片太大了，我无法下载。我无法美化或转换你的图片"
-=======
 #: pdf_bot/files/rename.py:38
 msgid "File names can't contain any of the following characters:\n"
 "{}\n"
@@ -845,4 +586,3 @@
 #: pdf_bot/files/text.py:82
 msgid "I couldn't find any text in your PDF file"
 msgstr "我在你的PDF档案中找不到任何文字"
->>>>>>> 1a05d9bd
