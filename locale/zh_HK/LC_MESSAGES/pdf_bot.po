--- conflicted
+++ resolved
@@ -7,15 +7,9 @@
 msgstr ""
 "Project-Id-Version: telegram-pdf-bot\n"
 "Report-Msgid-Bugs-To: zeshuaro@gmail.com\n"
-<<<<<<< HEAD
-"POT-Creation-Date: 2019-09-05 13:04+1000\n"
-"PO-Revision-Date: 2019-09-05 03:10\n"
-"Last-Translator: zeshuaro\n"
-=======
 "POT-Creation-Date: 2019-12-12 23:18+1100\n"
 "PO-Revision-Date: 2019-12-13 12:46\n"
 "Last-Translator: FULL NAME <EMAIL@ADDRESS>\n"
->>>>>>> 1a05d9bd
 "Language-Team: Chinese Traditional, Hong Kong\n"
 "MIME-Version: 1.0\n"
 "Content-Type: text/plain; charset=UTF-8\n"
@@ -27,11 +21,7 @@
 "X-Crowdin-File: /master/locale/en_UK/LC_MESSAGES/pdf_bot.po\n"
 "Language: zh_HK\n"
 
-<<<<<<< HEAD
-#: bot.py:94
-=======
 #: bot.py:128
->>>>>>> 1a05d9bd
 msgid "Welcome to PDF Bot!\n\n"
 "*Features*\n"
 "- Compare, crop, decrypt, encrypt, merge, rotate, scale, split and add a watermark to a PDF file\n"
@@ -47,21 +37,6 @@
 "- 將網頁轉做PDF檔案\n\n"
 "用/help嚟睇下點用PDF Bot"
 
-<<<<<<< HEAD
-#: bot.py:110
-msgid "Set Language"
-msgstr "設置語言"
-
-#: bot.py:111 pdf_bot/utils.py:255
-msgid "Join Channel"
-msgstr "加入頻道"
-
-#: bot.py:112 pdf_bot/payment.py:68 pdf_bot/utils.py:256
-msgid "Support PDF Bot"
-msgstr "支持PDF Bot"
-
-#: bot.py:115
-=======
 #: bot.py:148
 msgid "Set Language"
 msgstr "設置語言"
@@ -75,17 +50,12 @@
 msgstr "支持PDF Bot"
 
 #: bot.py:157
->>>>>>> 1a05d9bd
 msgid "You can perform most of the tasks simply by sending me a PDF file, a photo or a link to a web page.\n\n"
 "Some tasks can be performed by using the commands /compare, /merge, /watermark or /photo"
 msgstr "Send PDF檔案，圖片或者網頁鏈接俾我就可以用到大部分嘅功能\n\n"
 "有啲功能要用呢啲指令先至用到 /compare，/merge，/watermark 或 /photo"
 
-<<<<<<< HEAD
-#: bot.py:143 pdf_bot/constants.py:74
-=======
 #: bot.py:188 pdf_bot/constants.py:79
->>>>>>> 1a05d9bd
 msgid "Send me the amount that you'll like to support PDF Bot"
 msgstr "話我知你想贊助幾多俾PDF Bot"
 
@@ -257,49 +227,6 @@
 msgid "Unable to reach your web page"
 msgstr "無法訪問你嘅網頁"
 
-<<<<<<< HEAD
-#: pdf_bot/utils.py:22
-msgid "Operation cancelled"
-msgstr "取消咗操作啦"
-
-#: pdf_bot/utils.py:47
-msgid "The file you sent is not a PDF file. Try again and send me a PDF file or type /cancel to cancel the operation"
-msgstr "你send嘅檔案唔係PDF檔案。Send多次個PDF檔案畀我或者用 /cancel 嚟取消呢個操作"
-
-#: pdf_bot/utils.py:53
-msgid "The PDF file you sent is too large for me to download. I can't process your PDF file. Operation cancelled"
-msgstr "你send嘅PDF檔案太大喇，我下載唔到。我處理唔到你嘅PDF檔案。取消咗操作啦"
-
-#: pdf_bot/utils.py:75
-msgid "Something went wrong, start over again"
-msgstr "發生咗未知嘅錯誤，試多次"
-
-#: pdf_bot/utils.py:152
-msgid "Your PDF file is already encrypted"
-msgstr "你嘅PDF檔案本身已經加密咗"
-
-#: pdf_bot/utils.py:154
-msgid "Your {} PDF file is encrypted and you'll have to decrypt it first. Operation cancelled"
-msgstr "你嘅{} PDF檔案加密咗，你要將佢解密咗先。取消咗操作啦"
-
-#: pdf_bot/utils.py:157
-msgid "Your PDF file is encrypted and you'll have to decrypt it first. Operation cancelled"
-msgstr "你嘅PDF檔案加密咗，你要將佢解密咗先。取消咗操作啦"
-
-#: pdf_bot/utils.py:163
-msgid "Your PDF file seems to be invalid and I couldn't open and read it. Operation cancelled"
-msgstr "你嘅PDF檔案好似壞咗，我開唔到佢。取消咗操作啦"
-
-#: pdf_bot/utils.py:184
-msgid "You have sent me the following {}:\n"
-msgstr "你send咗呢啲{}畀我：\n"
-
-#: pdf_bot/utils.py:231
-msgid "The result file is too large for me to send to you"
-msgstr "個檔案太大啦，我send唔到俾你"
-
-#: pdf_bot/utils.py:236 pdf_bot/utils.py:241
-=======
 #: pdf_bot/utils.py:26
 msgid "Action cancelled"
 msgstr "取消咗操作啦"
@@ -349,7 +276,6 @@
 msgstr "個檔案太大啦，我send唔到俾你"
 
 #: pdf_bot/utils.py:241 pdf_bot/utils.py:246
->>>>>>> 1a05d9bd
 msgid "Here is your result file"
 msgstr "你嘅檔案"
 
@@ -389,25 +315,6 @@
 msgid "Send me the next PDF file that you'll like to merge or press *Done* if you've sent me all the PDF files"
 msgstr "Send下一個你想合併嘅PDF檔案畀我，如果你已經將send晒啲PDF檔案畀我，噤*搞掂*"
 
-<<<<<<< HEAD
-#: pdf_bot/commands/merge.py:95 pdf_bot/commands/merge.py:120
-msgid "PDF files"
-msgstr "PDF檔案"
-
-#: pdf_bot/commands/merge.py:99
-msgid "I can't merge your PDF files"
-msgstr "我合併唔到你嘅PDF檔案"
-
-#: pdf_bot/commands/merge.py:117
-msgid "Send me the next PDF file that you'll like to merge or send *Done* if you have sent me all the PDF files"
-msgstr "Send下一個你想合併嘅PDF檔案畀我，如果你已經將send晒啲PDF檔案畀我，噤*搞掂*"
-
-#: pdf_bot/commands/merge.py:151
-msgid "Merging your PDF files"
-msgstr "合併緊你嘅PDF檔案"
-
-#: pdf_bot/commands/merge.py:169
-=======
 #: pdf_bot/commands/merge.py:86
 msgid "PDF files"
 msgstr "PDF檔案"
@@ -429,7 +336,6 @@
 msgstr "合併緊你嘅PDF檔案"
 
 #: pdf_bot/commands/merge.py:163
->>>>>>> 1a05d9bd
 msgid "I can't merge your PDF files as I couldn't open and read \"{}\". Ensure that it is not encrypted"
 msgstr "我合併唔到你嘅PDF檔案，因為我開唔到\"{}\"。你睇下個檔案有冇加密"
 
@@ -497,17 +403,6 @@
 msgid "Send me a number between {} and {}. This is the percentage of margin space to retain between the content in your PDF file and the page"
 msgstr "Send一個係{}同{}之間嘅數字畀我。呢個係你想保留嘅邊界空間嘅百分比"
 
-<<<<<<< HEAD
-#: pdf_bot/files/crop.py:42
-msgid "Send me a number that you'll like to adjust the margin size. Positive numbers will decrease the margin size and negative numbers will increase it"
-msgstr "Send一個你想調整邊界空間嘅數字畀。 正數會減小邊界空間，而負數就會增加邊界空間"
-
-#: pdf_bot/files/crop.py:56
-msgid "The number must be between {} and {}, try again"
-msgstr "個數字一定要係{}同{}之間，試多次"
-
-#: pdf_bot/files/crop.py:70
-=======
 #: pdf_bot/files/crop.py:43
 msgid "Send me a number that you'll like to adjust the margin size. Positive numbers will decrease the margin size and negative numbers will increase it"
 msgstr "Send一個你想調整邊界空間嘅數字畀。 正數會減小邊界空間，而負數就會增加邊界空間"
@@ -517,7 +412,6 @@
 msgstr "個數字一定要係{}同{}之間，試多次"
 
 #: pdf_bot/files/crop.py:82
->>>>>>> 1a05d9bd
 msgid "The number is invalid, try again"
 msgstr "個數字無效，試多次"
 
@@ -525,11 +419,7 @@
 msgid "Cropping your PDF file"
 msgstr "裁剪緊你嘅PDF檔案"
 
-<<<<<<< HEAD
-#: pdf_bot/files/crop.py:112
-=======
 #: pdf_bot/files/crop.py:113
->>>>>>> 1a05d9bd
 msgid "Something went wrong, try again"
 msgstr "發生咗未知嘅錯誤，試多次"
 
@@ -553,87 +443,6 @@
 msgid "The decryption password is incorrect, try to send it again"
 msgstr "個解密密碼唔啱喎，試多次"
 
-<<<<<<< HEAD
-#: pdf_bot/files/crypto.py:79
-msgid "Your PDF file is encrypted with a method that I cannot decrypt"
-msgstr "你嘅PDF檔案用嘅加密方式我解密唔到"
-
-#: pdf_bot/files/crypto.py:100
-msgid "Send me the password to encrypt your PDF file"
-msgstr "Send加密密碼畀我嚟加密你嘅PDF檔案"
-
-#: pdf_bot/files/crypto.py:121
-msgid "Encrypting your PDF file"
-msgstr "加密緊你嘅PDF檔案"
-
-#: pdf_bot/files/file.py:75
-msgid "Your PDF file you sent is too large for me to download. I can't perform any tasks on it"
-msgstr "你嘅PDF檔案太大啦，我下載唔到。我亦都處理唔到任何功能"
-
-#: pdf_bot/files/file.py:103 pdf_bot/photos/photo_to_pdf.py:243
-msgid "Select the task that you'll like to perform"
-msgstr "揀你想做啲乜"
-
-#: pdf_bot/files/rename.py:27
-msgid "Send me the file name that you'll like to rename your PDF file into"
-msgstr "Send你想要嘅PDF檔案名畀我"
-
-#: pdf_bot/files/rename.py:54
-msgid "File names can't contain any of the following characters:\n"
-"{}\n"
-"Send me another file name"
-msgstr "檔案名唔可以有呢啲符號：\n"
-"{}\n"
-"Send過個檔案名畀我"
-
-#: pdf_bot/files/rename.py:61
-msgid "Renaming your PDF file into *{}*"
-msgstr "改緊你個PDF檔案名做*{}*"
-
-#: pdf_bot/files/rotate.py:23
-msgid "Select the degrees that you'll like to rotate your PDF file in clockwise"
-msgstr "揀你想順時針旋轉你嘅PDF檔案嘅度數"
-
-#: pdf_bot/files/rotate.py:46
-msgid "Rotating your PDF file clockwise by {} degrees"
-msgstr "順時針旋轉緊{}度去你個PDF檔案"
-
-#: pdf_bot/files/scale.py:28
-msgid "Send me the scaling factor for the horizontal axis. For example, 2 will double the horizontal axis and 0.5 will half the horizontal axis"
-msgstr "Send你想打橫縮放嘅百分比畀我。2嘅話就會放大一倍，0.5嘅話就會縮細一半，如此類推"
-
-#: pdf_bot/files/scale.py:35
-msgid "Send me the new width"
-msgstr "Send新嘅寬度畀我"
-
-#: pdf_bot/files/scale.py:58 pdf_bot/files/scale.py:93
-msgid "The scaling factor \"{}\" is invalid. Try again"
-msgstr "個縮放百分比“{}”無效。試多次"
-
-#: pdf_bot/files/scale.py:63
-msgid "Send me the scaling factor for the vertical axis. For example, 2 will double the vertical axis and 0.5 will half the vertical axis"
-msgstr "Send你想打棟縮放嘅百分比畀我。2嘅話就會放大一倍，0.5嘅話就會縮細一半，如此類推"
-
-#: pdf_bot/files/scale.py:99
-msgid "Scaling your PDF file, horizontally by {} and vertically by {}"
-msgstr "縮放緊你嘅PDF檔案，打橫縮放{}同打棟縮放{}"
-
-#: pdf_bot/files/scale.py:128
-msgid "The width \"{}\" is invalid. Try again"
-msgstr "寬度“{}”無效。 試多次"
-
-#: pdf_bot/files/scale.py:133
-msgid "Send me the new height"
-msgstr "Send新嘅高度畀我"
-
-#: pdf_bot/files/scale.py:161
-msgid "The height \"{}\" is invalid. Try again"
-msgstr "高度“{}”無效。 試多次"
-
-#: pdf_bot/files/scale.py:167
-msgid "Scaling your PDF file with width of {} and height of {}"
-msgstr "縮放緊你嘅PDF檔案，寬度為{}，高度為{}"
-=======
 #: pdf_bot/files/crypto.py:65
 msgid "Your PDF file is encrypted with a method that I cannot decrypt"
 msgstr "你嘅PDF檔案用嘅加密方式我解密唔到"
@@ -655,7 +464,6 @@
 "I can't perform any tasks on it"
 msgstr "你嘅PDF檔案太大啦，我下載唔到\n\n"
 "我亦都處理唔到任何操作"
->>>>>>> 1a05d9bd
 
 #: pdf_bot/files/ocr.py:21
 msgid "Adding an OCR text layer to your PDF file"
@@ -669,29 +477,6 @@
 msgid "Your photo is too large for me to download. I can't beautify or convert your photo"
 msgstr "你嘅圖片太大啦，我下載唔到。我美化唔到亦都轉換唔到你嘅圖片"
 
-<<<<<<< HEAD
-#: pdf_bot/photos/pdf_to_photo.py:37
-msgid "Extracting a preview for your PDF file"
-msgstr "攞緊你PDF檔案嘅預覽"
-
-#: pdf_bot/photos/pdf_to_photo.py:91
-msgid "Select the result file format to be sent back to you"
-msgstr "揀你想要嘅檔案格式"
-
-#: pdf_bot/photos/pdf_to_photo.py:112
-msgid "Converting your PDF file into photos"
-msgstr "轉緊你嘅PDF檔案做圖片"
-
-#: pdf_bot/photos/pdf_to_photo.py:156
-msgid "Extracting all the photos in your PDF file"
-msgstr "攞緊你PDF檔案入面嘅圖片出嚟"
-
-#: pdf_bot/photos/pdf_to_photo.py:215
-msgid "I couldn't find any photos in your PDF file"
-msgstr "我係你嘅PDF檔案入面乜嘢圖片搵唔到"
-
-#: pdf_bot/photos/pdf_to_photo.py:255
-=======
 #: pdf_bot/files/photo.py:78
 msgid "Extracting a preview for your PDF file"
 msgstr "攞緊你PDF檔案嘅預覽"
@@ -713,7 +498,6 @@
 msgstr "我係你嘅PDF檔案入面乜嘢圖片搵唔到"
 
 #: pdf_bot/files/photo.py:253
->>>>>>> 1a05d9bd
 msgid "See above for all your photos"
 msgstr "呢啲就係你嘅圖片"
 
@@ -721,49 +505,6 @@
 msgid "Send me the file name that you'll like to rename your PDF file into"
 msgstr "Send你想要嘅PDF檔案名畀我"
 
-<<<<<<< HEAD
-#: pdf_bot/photos/photo_to_pdf.py:87
-msgid "The file you sent is not a photo. Send me the photo that you'll like to beautify and convert"
-msgstr "你Send嘅唔係圖片。 Send你想美化同轉換嘅圖片"
-
-#: pdf_bot/photos/photo_to_pdf.py:97
-msgid "The photo you sent is too large for me to download.\n\n"
-msgstr "您send嘅圖片太大啦，我下載唔到\n\n"
-
-#: pdf_bot/photos/photo_to_pdf.py:101
-msgid "You can continue to beautify or convert with the files that you sent me, or /cancel this operation"
-msgstr "你可以繼續美化同轉換你已經send咗俾我嘅圖片，或者用 /cancel 嚟取消呢個操作"
-
-#: pdf_bot/photos/photo_to_pdf.py:104 pdf_bot/photos/photo_to_pdf.py:135
-msgid "photos"
-msgstr "圖片"
-
-#: pdf_bot/photos/photo_to_pdf.py:108
-msgid "I can't convert your photos. Operation cancelled"
-msgstr "我轉換唔到你嘅圖片。 取消咗操作啦"
-
-#: pdf_bot/photos/photo_to_pdf.py:117
-msgid "File name unavailable"
-msgstr "冇檔案名"
-
-#: pdf_bot/photos/photo_to_pdf.py:130
-msgid "Send me the next photo that you'll like to beautify or convert. Select the task from below if you have sent me all the photos.\n\n"
-"Note that I only have access to the file name if you sent your photo as a document"
-msgstr "Send下一張你想美化或轉換嘅圖片畀我。 如果你已經send晒啲圖片畀我，可以係下面揀你想做啲乜。\n\n"
-"留意返你要用檔案send圖片畀我我先至讀到個檔案名"
-
-#: pdf_bot/photos/photo_to_pdf.py:196
-msgid "Beautifying and converting your photos"
-msgstr "美化同轉換緊你嘅圖片"
-
-#: pdf_bot/photos/photo_to_pdf.py:199
-msgid "Converting your photos"
-msgstr "轉換緊你嘅圖片"
-
-#: pdf_bot/photos/photo_to_pdf.py:235
-msgid "Your photo is too large for me to download. I can't beautify or convert your photo"
-msgstr "你嘅圖片太大啦，我下載唔到。我美化唔到亦都轉換唔到你嘅圖片"
-=======
 #: pdf_bot/files/rename.py:38
 msgid "File names can't contain any of the following characters:\n"
 "{}\n"
@@ -845,4 +586,3 @@
 #: pdf_bot/files/text.py:82
 msgid "I couldn't find any text in your PDF file"
 msgstr "我係你嘅PDF檔案入面乜嘢文字都搵唔到"
->>>>>>> 1a05d9bd
