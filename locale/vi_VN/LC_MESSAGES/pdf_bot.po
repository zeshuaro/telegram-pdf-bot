# Translations template for telegram-pdf-bot.
# Copyright (C) 2019 zeshuaro
# This file is distributed under the same license as the telegram-pdf-bot
# project.
# zeshuaro <zeshuaro@gmail.com>, 2019.
msgid ""
msgstr ""
"Project-Id-Version: telegram-pdf-bot\n"
"Report-Msgid-Bugs-To: zeshuaro@gmail.com\n"
<<<<<<< HEAD
"POT-Creation-Date: 2019-09-05 13:04+1000\n"
"PO-Revision-Date: 2019-09-05 03:10\n"
"Last-Translator: zeshuaro\n"
=======
"POT-Creation-Date: 2019-12-12 23:18+1100\n"
"PO-Revision-Date: 2019-12-12 12:31\n"
"Last-Translator: FULL NAME <EMAIL@ADDRESS>\n"
>>>>>>> 1a05d9bd
"Language-Team: Vietnamese\n"
"MIME-Version: 1.0\n"
"Content-Type: text/plain; charset=UTF-8\n"
"Content-Transfer-Encoding: 8bit\n"
"Generated-By: Babel 2.7.0\n"
"Plural-Forms: nplurals=1; plural=0;\n"
"X-Crowdin-Project: telegram-pdf-bot\n"
"X-Crowdin-Language: vi\n"
"X-Crowdin-File: /master/locale/en_UK/LC_MESSAGES/pdf_bot.po\n"
"Language: vi_VN\n"

<<<<<<< HEAD
#: bot.py:94
=======
#: bot.py:128
>>>>>>> 1a05d9bd
msgid "Welcome to PDF Bot!\n\n"
"*Features*\n"
"- Compare, crop, decrypt, encrypt, merge, rotate, scale, split and add a watermark to a PDF file\n"
"- Extract text and photos in a PDF file and convert a PDF file into photos\n"
"- Beautify and convert photos into PDF format\n"
"- Convert a web page into a PDF file\n\n"
"Type /help to see how to use PDF Bot"
msgstr ""

<<<<<<< HEAD
#: bot.py:110
msgid "Set Language"
msgstr ""

#: bot.py:111 pdf_bot/utils.py:255
msgid "Join Channel"
msgstr ""

#: bot.py:112 pdf_bot/payment.py:68 pdf_bot/utils.py:256
msgid "Support PDF Bot"
msgstr ""

#: bot.py:115
=======
#: bot.py:148
msgid "Set Language"
msgstr ""

#: bot.py:150 pdf_bot/utils.py:260
msgid "Join Channel"
msgstr ""

#: bot.py:151 pdf_bot/payment.py:68 pdf_bot/utils.py:261
msgid "Support PDF Bot"
msgstr ""

#: bot.py:157
>>>>>>> 1a05d9bd
msgid "You can perform most of the tasks simply by sending me a PDF file, a photo or a link to a web page.\n\n"
"Some tasks can be performed by using the commands /compare, /merge, /watermark or /photo"
msgstr ""

<<<<<<< HEAD
#: bot.py:143 pdf_bot/constants.py:74
=======
#: bot.py:188 pdf_bot/constants.py:79
>>>>>>> 1a05d9bd
msgid "Send me the amount that you'll like to support PDF Bot"
msgstr ""

#: pdf_bot/constants.py:34
msgid "Cancel"
msgstr ""

#: pdf_bot/constants.py:35
msgid "Done"
msgstr ""

#: pdf_bot/constants.py:36
msgid "Back"
msgstr ""

#: pdf_bot/constants.py:37
msgid "By Percentage"
msgstr ""

#: pdf_bot/constants.py:38
msgid "By Margin Size"
msgstr ""

#: pdf_bot/constants.py:39
msgid "Preview"
msgstr ""

#: pdf_bot/constants.py:40
msgid "Decrypt"
msgstr ""

#: pdf_bot/constants.py:41
msgid "Encrypt"
msgstr ""

#: pdf_bot/constants.py:42
msgid "Extract Photos"
msgstr ""

#: pdf_bot/constants.py:43
msgid "To Photos"
msgstr ""

#: pdf_bot/constants.py:44
msgid "Rotate"
msgstr ""

#: pdf_bot/constants.py:45
msgid "Scale"
msgstr ""

#: pdf_bot/constants.py:46
msgid "Split"
msgstr ""

#: pdf_bot/constants.py:47
msgid "Beautify"
msgstr ""

#: pdf_bot/constants.py:48
msgid "To PDF"
msgstr ""

#: pdf_bot/constants.py:49
msgid "Rename"
msgstr ""

#: pdf_bot/constants.py:50
msgid "Crop"
msgstr ""

#: pdf_bot/constants.py:51
msgid "Compressed"
msgstr ""

#: pdf_bot/constants.py:52
msgid "Photos"
msgstr ""

#: pdf_bot/constants.py:53
msgid "Remove Last File"
msgstr ""

#: pdf_bot/constants.py:54
msgid "To Dimensions"
msgstr ""

#: pdf_bot/constants.py:55
msgid "Extract Text"
msgstr ""

#: pdf_bot/constants.py:56
msgid "Text Message"
msgstr ""

#: pdf_bot/constants.py:57
msgid "Text File"
msgstr ""

#: pdf_bot/constants.py:73
msgid "Say Thanks 😁 ($1)"
msgstr ""

#: pdf_bot/constants.py:74
msgid "Coffee ☕ ($3)"
msgstr ""

#: pdf_bot/constants.py:75
msgid "Beer 🍺 ($5)"
msgstr ""

#: pdf_bot/constants.py:76
msgid "Meal 🍲 ($10)"
msgstr ""

#: pdf_bot/constants.py:77
msgid "Say Awesome 🤩 (Custom)"
msgstr ""

#: pdf_bot/feedback.py:42
msgid "Send me your feedback or /cancel this action. My developer can understand English and Chinese"
msgstr ""

#: pdf_bot/feedback.py:75
msgid "The feedback is not in English or Chinese, try again"
msgstr ""

#: pdf_bot/feedback.py:93
msgid "Thank you for your feedback, I've already forwarded it to my developer"
msgstr ""

#: pdf_bot/language.py:56
msgid "Your language has been set to {}"
msgstr ""

#: pdf_bot/payment.py:28
msgid "The amount you sent is invalid, try again. {}"
msgstr ""

#: pdf_bot/payment.py:40
msgid "Help translate PDF Bot"
msgstr ""

#: pdf_bot/payment.py:43
msgid "Select how you want to support PDF Bot"
msgstr ""

#: pdf_bot/payment.py:69
msgid "Say thanks to PDF Bot and help keep it running"
msgstr ""

#: pdf_bot/payment.py:89
msgid "Something went wrong"
msgstr ""

#: pdf_bot/payment.py:96
msgid "Thank you for your support!"
msgstr ""

#: pdf_bot/url.py:25
msgid "You've sent me this web page already and I'm still converting it"
msgstr ""

#: pdf_bot/url.py:27
msgid "Converting your web page into a PDF file"
msgstr ""

#: pdf_bot/url.py:39
msgid "Unable to reach your web page"
msgstr ""

<<<<<<< HEAD
#: pdf_bot/utils.py:22
msgid "Operation cancelled"
msgstr ""

#: pdf_bot/utils.py:47
msgid "The file you sent is not a PDF file. Try again and send me a PDF file or type /cancel to cancel the operation"
msgstr ""

#: pdf_bot/utils.py:53
msgid "The PDF file you sent is too large for me to download. I can't process your PDF file. Operation cancelled"
msgstr ""

#: pdf_bot/utils.py:75
msgid "Something went wrong, start over again"
msgstr ""

#: pdf_bot/utils.py:152
msgid "Your PDF file is already encrypted"
msgstr ""

#: pdf_bot/utils.py:154
msgid "Your {} PDF file is encrypted and you'll have to decrypt it first. Operation cancelled"
msgstr ""

#: pdf_bot/utils.py:157
msgid "Your PDF file is encrypted and you'll have to decrypt it first. Operation cancelled"
msgstr ""

#: pdf_bot/utils.py:163
msgid "Your PDF file seems to be invalid and I couldn't open and read it. Operation cancelled"
msgstr ""

#: pdf_bot/utils.py:184
msgid "You have sent me the following {}:\n"
msgstr ""

#: pdf_bot/utils.py:231
msgid "The result file is too large for me to send to you"
msgstr ""

#: pdf_bot/utils.py:236 pdf_bot/utils.py:241
=======
#: pdf_bot/utils.py:26
msgid "Action cancelled"
msgstr ""

#: pdf_bot/utils.py:51
msgid "The file you sent is not a PDF file, try again"
msgstr ""

#: pdf_bot/utils.py:55
msgid "The PDF file you sent is too large for me to download\n\n"
"I've cancelled your action"
msgstr ""

#: pdf_bot/utils.py:77
msgid "Something went wrong, start over again"
msgstr ""

#: pdf_bot/utils.py:153
msgid "Your PDF file seems to be invalid and I couldn't open and read it\n\n"
"I've cancelled your action"
msgstr ""

#: pdf_bot/utils.py:160
msgid "Your PDF file is already encrypted"
msgstr ""

#: pdf_bot/utils.py:162
msgid "Your {} PDF file is encrypted and you'll have to decrypt it first\n\n"
"I've cancelled your action"
msgstr ""

#: pdf_bot/utils.py:166
msgid "Your PDF file is encrypted and you'll have to decrypt it first\n\n"
"I've cancelled your action"
msgstr ""

#: pdf_bot/utils.py:189
msgid "You've sent me these {} so far:\n"
msgstr ""

#: pdf_bot/utils.py:236
msgid "The result file is too large for me to send to you"
msgstr ""

#: pdf_bot/utils.py:241 pdf_bot/utils.py:246
>>>>>>> 1a05d9bd
msgid "Here is your result file"
msgstr ""

#: pdf_bot/commands/compare.py:44
msgid "Send me one of the PDF files that you'll like to compare\n\n"
"Note that I can only look for differences in text"
msgstr ""

#: pdf_bot/commands/compare.py:76
msgid "Send me the other PDF file that you'll like to compare"
msgstr ""

#: pdf_bot/commands/compare.py:98
msgid "Comparing your PDF files"
msgstr ""

#: pdf_bot/commands/compare.py:115
msgid "There are no differences in text between your PDF files"
msgstr ""

#: pdf_bot/commands/merge.py:45
msgid "Send me the first PDF file that you'll like to merge\n\n"
"Note that the files will be merged in the order that you send me"
msgstr ""

#: pdf_bot/commands/merge.py:68
msgid "The file you've sent is not a PDF file"
msgstr ""

#: pdf_bot/commands/merge.py:70
msgid "The PDF file you've sent is too large for me to download"
msgstr ""

#: pdf_bot/commands/merge.py:83
msgid "Send me the next PDF file that you'll like to merge or press *Done* if you've sent me all the PDF files"
msgstr ""

<<<<<<< HEAD
#: pdf_bot/commands/merge.py:95 pdf_bot/commands/merge.py:120
msgid "PDF files"
msgstr ""

#: pdf_bot/commands/merge.py:99
msgid "I can't merge your PDF files"
msgstr ""

#: pdf_bot/commands/merge.py:117
msgid "Send me the next PDF file that you'll like to merge or send *Done* if you have sent me all the PDF files"
msgstr ""

#: pdf_bot/commands/merge.py:151
msgid "Merging your PDF files"
msgstr ""

#: pdf_bot/commands/merge.py:169
=======
#: pdf_bot/commands/merge.py:86
msgid "PDF files"
msgstr ""

#: pdf_bot/commands/merge.py:114
msgid "*{}* has been removed for merging"
msgstr ""

#: pdf_bot/commands/merge.py:131
msgid "You haven't sent me any PDF files"
msgstr ""

#: pdf_bot/commands/merge.py:135
msgid "You've only sent me one PDF file."
msgstr ""

#: pdf_bot/commands/merge.py:144
msgid "Merging your PDF files"
msgstr ""

#: pdf_bot/commands/merge.py:163
>>>>>>> 1a05d9bd
msgid "I can't merge your PDF files as I couldn't open and read \"{}\". Ensure that it is not encrypted"
msgstr ""

#: pdf_bot/commands/photo.py:48
msgid "Send me the first photo that you'll like to beautify or convert into PDF\n\n"
"Note that the photos will be beautified and converted in the order that you send me"
msgstr ""

#: pdf_bot/commands/photo.py:70
msgid "File name unavailable"
msgstr ""

#: pdf_bot/commands/photo.py:86
msgid "The file you've sent is not a photo"
msgstr ""

#: pdf_bot/commands/photo.py:93
msgid "The photo you've sent is too large for me to download"
msgstr ""

#: pdf_bot/commands/photo.py:103
msgid "Send me the next photo that you'll like to beautify or convert to PDF\n\n"
"Select the task from below if you have sent me all the photos"
msgstr ""

#: pdf_bot/commands/photo.py:107
msgid "photos"
msgstr ""

#: pdf_bot/commands/photo.py:135
msgid "*{}* has been removed for beautifying or converting"
msgstr ""

#: pdf_bot/commands/photo.py:170
msgid "Beautifying and converting your photos"
msgstr ""

#: pdf_bot/commands/photo.py:173
msgid "Converting your photos into PDF"
msgstr ""

#: pdf_bot/commands/watermark.py:42
msgid "Send me the PDF file that you'll like to add a watermark"
msgstr ""

#: pdf_bot/commands/watermark.py:72
msgid "Send me the watermark PDF file"
msgstr ""

#: pdf_bot/commands/watermark.py:97
msgid "Adding the watermark onto your PDF file"
msgstr ""

#: pdf_bot/commands/watermark.py:110
msgid "watermark"
msgstr ""

#: pdf_bot/files/crop.py:24
msgid "Select the crop type that you'll like to perform"
msgstr ""

#: pdf_bot/files/crop.py:36
msgid "Send me a number between {} and {}. This is the percentage of margin space to retain between the content in your PDF file and the page"
msgstr ""

<<<<<<< HEAD
#: pdf_bot/files/crop.py:42
msgid "Send me a number that you'll like to adjust the margin size. Positive numbers will decrease the margin size and negative numbers will increase it"
msgstr ""

#: pdf_bot/files/crop.py:56
msgid "The number must be between {} and {}, try again"
msgstr ""

#: pdf_bot/files/crop.py:70
=======
#: pdf_bot/files/crop.py:43
msgid "Send me a number that you'll like to adjust the margin size. Positive numbers will decrease the margin size and negative numbers will increase it"
msgstr ""

#: pdf_bot/files/crop.py:62
msgid "The number must be between {} and {}, try again"
msgstr ""

#: pdf_bot/files/crop.py:82
>>>>>>> 1a05d9bd
msgid "The number is invalid, try again"
msgstr ""

#: pdf_bot/files/crop.py:91
msgid "Cropping your PDF file"
msgstr ""

<<<<<<< HEAD
#: pdf_bot/files/crop.py:112
=======
#: pdf_bot/files/crop.py:113
>>>>>>> 1a05d9bd
msgid "Something went wrong, try again"
msgstr ""

#: pdf_bot/files/crypto.py:17
msgid "Send me the password to decrypt your PDF file"
msgstr ""

#: pdf_bot/files/crypto.py:32
msgid "Decrypting your PDF file"
msgstr ""

#: pdf_bot/files/crypto.py:45
msgid "Your PDF file seems to be invalid and I couldn't open and read it"
msgstr ""

#: pdf_bot/files/crypto.py:50
msgid "Your PDF file is not encrypted"
msgstr ""

#: pdf_bot/files/crypto.py:54
msgid "The decryption password is incorrect, try to send it again"
msgstr ""

<<<<<<< HEAD
#: pdf_bot/files/crypto.py:79
msgid "Your PDF file is encrypted with a method that I cannot decrypt"
msgstr ""

#: pdf_bot/files/crypto.py:100
msgid "Send me the password to encrypt your PDF file"
msgstr ""

#: pdf_bot/files/crypto.py:121
msgid "Encrypting your PDF file"
msgstr ""

#: pdf_bot/files/file.py:75
msgid "Your PDF file you sent is too large for me to download. I can't perform any tasks on it"
msgstr ""

#: pdf_bot/files/file.py:103 pdf_bot/photos/photo_to_pdf.py:243
msgid "Select the task that you'll like to perform"
msgstr ""

#: pdf_bot/files/rename.py:27
msgid "Send me the file name that you'll like to rename your PDF file into"
msgstr ""

#: pdf_bot/files/rename.py:54
msgid "File names can't contain any of the following characters:\n"
"{}\n"
"Send me another file name"
msgstr ""

#: pdf_bot/files/rename.py:61
msgid "Renaming your PDF file into *{}*"
msgstr ""

#: pdf_bot/files/rotate.py:23
msgid "Select the degrees that you'll like to rotate your PDF file in clockwise"
msgstr ""

#: pdf_bot/files/rotate.py:46
msgid "Rotating your PDF file clockwise by {} degrees"
msgstr ""

#: pdf_bot/files/scale.py:28
msgid "Send me the scaling factor for the horizontal axis. For example, 2 will double the horizontal axis and 0.5 will half the horizontal axis"
msgstr ""

#: pdf_bot/files/scale.py:35
msgid "Send me the new width"
msgstr ""

#: pdf_bot/files/scale.py:58 pdf_bot/files/scale.py:93
msgid "The scaling factor \"{}\" is invalid. Try again"
msgstr ""

#: pdf_bot/files/scale.py:63
msgid "Send me the scaling factor for the vertical axis. For example, 2 will double the vertical axis and 0.5 will half the vertical axis"
msgstr ""

#: pdf_bot/files/scale.py:99
msgid "Scaling your PDF file, horizontally by {} and vertically by {}"
msgstr ""

#: pdf_bot/files/scale.py:128
msgid "The width \"{}\" is invalid. Try again"
msgstr ""

#: pdf_bot/files/scale.py:133
msgid "Send me the new height"
msgstr ""

#: pdf_bot/files/scale.py:161
msgid "The height \"{}\" is invalid. Try again"
msgstr ""

#: pdf_bot/files/scale.py:167
msgid "Scaling your PDF file with width of {} and height of {}"
=======
#: pdf_bot/files/crypto.py:65
msgid "Your PDF file is encrypted with a method that I cannot decrypt"
msgstr ""

#: pdf_bot/files/crypto.py:77
msgid "Send me the password to encrypt your PDF file"
msgstr ""

#: pdf_bot/files/crypto.py:91
msgid "Encrypting your PDF file"
msgstr ""

#: pdf_bot/files/document.py:18 pdf_bot/files/photo.py:39
msgid "Select the task that you'll like to perform"
msgstr ""

#: pdf_bot/files/file.py:67
msgid "Your PDF file is too big for me to download\n\n"
"I can't perform any tasks on it"
msgstr ""

#: pdf_bot/files/ocr.py:21
msgid "Adding an OCR text layer to your PDF file"
msgstr ""

#: pdf_bot/files/ocr.py:39
msgid "Your PDF file already has a text layer"
msgstr ""

#: pdf_bot/files/photo.py:31
msgid "Your photo is too large for me to download. I can't beautify or convert your photo"
msgstr ""

#: pdf_bot/files/photo.py:78
msgid "Extracting a preview for your PDF file"
msgstr ""

#: pdf_bot/files/photo.py:121
msgid "Select the result file format"
msgstr ""

#: pdf_bot/files/photo.py:133
msgid "Converting your PDF file into photos"
msgstr ""

#: pdf_bot/files/photo.py:167
msgid "Extracting all the photos in your PDF file"
msgstr ""

#: pdf_bot/files/photo.py:182
msgid "I couldn't find any photos in your PDF file"
>>>>>>> 1a05d9bd
msgstr ""

#: pdf_bot/files/photo.py:253
msgid "See above for all your photos"
msgstr ""

#: pdf_bot/files/rename.py:19
msgid "Send me the file name that you'll like to rename your PDF file into"
msgstr ""

#: pdf_bot/files/rename.py:38
msgid "File names can't contain any of the following characters:\n"
"{}\n"
"Send me another file name"
msgstr ""

<<<<<<< HEAD
#: pdf_bot/photos/pdf_to_photo.py:37
msgid "Extracting a preview for your PDF file"
msgstr ""

#: pdf_bot/photos/pdf_to_photo.py:91
msgid "Select the result file format to be sent back to you"
msgstr ""

#: pdf_bot/photos/pdf_to_photo.py:112
msgid "Converting your PDF file into photos"
msgstr ""

#: pdf_bot/photos/pdf_to_photo.py:156
msgid "Extracting all the photos in your PDF file"
msgstr ""

#: pdf_bot/photos/pdf_to_photo.py:215
msgid "I couldn't find any photos in your PDF file"
msgstr ""

#: pdf_bot/photos/pdf_to_photo.py:255
msgid "See above for all your photos"
=======
#: pdf_bot/files/rename.py:45
msgid "Renaming your PDF file into *{}*"
msgstr ""

#: pdf_bot/files/rotate.py:15
msgid "Select the degrees that you'll like to rotate your PDF file in clockwise"
msgstr ""

#: pdf_bot/files/rotate.py:40
msgid "Rotating your PDF file clockwise by {} degrees"
msgstr ""

#: pdf_bot/files/scale.py:16
msgid "Select the scale type that you'll like to perform"
msgstr ""

#: pdf_bot/files/scale.py:28
msgid "Send me the scaling factors for the horizontal and vertical axes\n\n"
"2 will double the axis and 0.5 will halve the axis\n\n"
"*Example: 2 0.5* (this will double the horizontal axis and halve the vertical axis)"
msgstr ""

#: pdf_bot/files/scale.py:36
msgid "Send me the width and height\n\n"
"*Example: 150 200* (this will set the width to 150 and height to 200)"
>>>>>>> 1a05d9bd
msgstr ""

#: pdf_bot/files/scale.py:56
msgid "The scaling factors *{}* are invalid, try again"
msgstr ""

<<<<<<< HEAD
#: pdf_bot/photos/photo_to_pdf.py:87
msgid "The file you sent is not a photo. Send me the photo that you'll like to beautify and convert"
msgstr ""

#: pdf_bot/photos/photo_to_pdf.py:97
msgid "The photo you sent is too large for me to download.\n\n"
msgstr ""

#: pdf_bot/photos/photo_to_pdf.py:101
msgid "You can continue to beautify or convert with the files that you sent me, or /cancel this operation"
msgstr ""

#: pdf_bot/photos/photo_to_pdf.py:104 pdf_bot/photos/photo_to_pdf.py:135
msgid "photos"
msgstr ""

#: pdf_bot/photos/photo_to_pdf.py:108
msgid "I can't convert your photos. Operation cancelled"
msgstr ""

#: pdf_bot/photos/photo_to_pdf.py:117
msgid "File name unavailable"
msgstr ""

#: pdf_bot/photos/photo_to_pdf.py:130
msgid "Send me the next photo that you'll like to beautify or convert. Select the task from below if you have sent me all the photos.\n\n"
"Note that I only have access to the file name if you sent your photo as a document"
msgstr ""

#: pdf_bot/photos/photo_to_pdf.py:196
msgid "Beautifying and converting your photos"
msgstr ""

#: pdf_bot/photos/photo_to_pdf.py:199
msgid "Converting your photos"
msgstr ""

#: pdf_bot/photos/photo_to_pdf.py:235
msgid "Your photo is too large for me to download. I can't beautify or convert your photo"
=======
#: pdf_bot/files/scale.py:76
msgid "The dimensions *{}* are invalid, try again"
msgstr ""

#: pdf_bot/files/scale.py:87
msgid "Scaling your PDF file, horizontally by *{}* and vertically by *{}*"
msgstr ""

#: pdf_bot/files/scale.py:93
msgid "Scaling your PDF file with width of *{}* and height of *{}*"
msgstr ""

#: pdf_bot/files/split.py:18
msgid "Send me the range of pages that you'll like to keep. Use ⚡ *INSTANT VIEW* from below or refer to [here](http://telegra.ph/Telegram-PDF-Bot-07-16) for some range examples."
msgstr ""

#: pdf_bot/files/split.py:39
msgid "The range is invalid. Try again"
msgstr ""

#: pdf_bot/files/split.py:43
msgid "Splitting your PDF file"
msgstr ""

#: pdf_bot/files/text.py:19
msgid "Select how you'll like me to send the text to you"
msgstr ""

#: pdf_bot/files/text.py:30
msgid "Extracting text from your PDF file"
msgstr ""

#: pdf_bot/files/text.py:78
msgid "*See above for all the text in your PDF file*"
msgstr ""

#: pdf_bot/files/text.py:82
msgid "I couldn't find any text in your PDF file"
>>>>>>> 1a05d9bd
msgstr ""
<|MERGE_RESOLUTION|>--- conflicted
+++ resolved
@@ -7,15 +7,9 @@
 msgstr ""
 "Project-Id-Version: telegram-pdf-bot\n"
 "Report-Msgid-Bugs-To: zeshuaro@gmail.com\n"
-<<<<<<< HEAD
-"POT-Creation-Date: 2019-09-05 13:04+1000\n"
-"PO-Revision-Date: 2019-09-05 03:10\n"
-"Last-Translator: zeshuaro\n"
-=======
 "POT-Creation-Date: 2019-12-12 23:18+1100\n"
 "PO-Revision-Date: 2019-12-12 12:31\n"
 "Last-Translator: FULL NAME <EMAIL@ADDRESS>\n"
->>>>>>> 1a05d9bd
 "Language-Team: Vietnamese\n"
 "MIME-Version: 1.0\n"
 "Content-Type: text/plain; charset=UTF-8\n"
@@ -27,11 +21,7 @@
 "X-Crowdin-File: /master/locale/en_UK/LC_MESSAGES/pdf_bot.po\n"
 "Language: vi_VN\n"
 
-<<<<<<< HEAD
-#: bot.py:94
-=======
 #: bot.py:128
->>>>>>> 1a05d9bd
 msgid "Welcome to PDF Bot!\n\n"
 "*Features*\n"
 "- Compare, crop, decrypt, encrypt, merge, rotate, scale, split and add a watermark to a PDF file\n"
@@ -41,21 +31,6 @@
 "Type /help to see how to use PDF Bot"
 msgstr ""
 
-<<<<<<< HEAD
-#: bot.py:110
-msgid "Set Language"
-msgstr ""
-
-#: bot.py:111 pdf_bot/utils.py:255
-msgid "Join Channel"
-msgstr ""
-
-#: bot.py:112 pdf_bot/payment.py:68 pdf_bot/utils.py:256
-msgid "Support PDF Bot"
-msgstr ""
-
-#: bot.py:115
-=======
 #: bot.py:148
 msgid "Set Language"
 msgstr ""
@@ -69,16 +44,11 @@
 msgstr ""
 
 #: bot.py:157
->>>>>>> 1a05d9bd
 msgid "You can perform most of the tasks simply by sending me a PDF file, a photo or a link to a web page.\n\n"
 "Some tasks can be performed by using the commands /compare, /merge, /watermark or /photo"
 msgstr ""
 
-<<<<<<< HEAD
-#: bot.py:143 pdf_bot/constants.py:74
-=======
 #: bot.py:188 pdf_bot/constants.py:79
->>>>>>> 1a05d9bd
 msgid "Send me the amount that you'll like to support PDF Bot"
 msgstr ""
 
@@ -250,49 +220,6 @@
 msgid "Unable to reach your web page"
 msgstr ""
 
-<<<<<<< HEAD
-#: pdf_bot/utils.py:22
-msgid "Operation cancelled"
-msgstr ""
-
-#: pdf_bot/utils.py:47
-msgid "The file you sent is not a PDF file. Try again and send me a PDF file or type /cancel to cancel the operation"
-msgstr ""
-
-#: pdf_bot/utils.py:53
-msgid "The PDF file you sent is too large for me to download. I can't process your PDF file. Operation cancelled"
-msgstr ""
-
-#: pdf_bot/utils.py:75
-msgid "Something went wrong, start over again"
-msgstr ""
-
-#: pdf_bot/utils.py:152
-msgid "Your PDF file is already encrypted"
-msgstr ""
-
-#: pdf_bot/utils.py:154
-msgid "Your {} PDF file is encrypted and you'll have to decrypt it first. Operation cancelled"
-msgstr ""
-
-#: pdf_bot/utils.py:157
-msgid "Your PDF file is encrypted and you'll have to decrypt it first. Operation cancelled"
-msgstr ""
-
-#: pdf_bot/utils.py:163
-msgid "Your PDF file seems to be invalid and I couldn't open and read it. Operation cancelled"
-msgstr ""
-
-#: pdf_bot/utils.py:184
-msgid "You have sent me the following {}:\n"
-msgstr ""
-
-#: pdf_bot/utils.py:231
-msgid "The result file is too large for me to send to you"
-msgstr ""
-
-#: pdf_bot/utils.py:236 pdf_bot/utils.py:241
-=======
 #: pdf_bot/utils.py:26
 msgid "Action cancelled"
 msgstr ""
@@ -338,7 +265,6 @@
 msgstr ""
 
 #: pdf_bot/utils.py:241 pdf_bot/utils.py:246
->>>>>>> 1a05d9bd
 msgid "Here is your result file"
 msgstr ""
 
@@ -376,25 +302,6 @@
 msgid "Send me the next PDF file that you'll like to merge or press *Done* if you've sent me all the PDF files"
 msgstr ""
 
-<<<<<<< HEAD
-#: pdf_bot/commands/merge.py:95 pdf_bot/commands/merge.py:120
-msgid "PDF files"
-msgstr ""
-
-#: pdf_bot/commands/merge.py:99
-msgid "I can't merge your PDF files"
-msgstr ""
-
-#: pdf_bot/commands/merge.py:117
-msgid "Send me the next PDF file that you'll like to merge or send *Done* if you have sent me all the PDF files"
-msgstr ""
-
-#: pdf_bot/commands/merge.py:151
-msgid "Merging your PDF files"
-msgstr ""
-
-#: pdf_bot/commands/merge.py:169
-=======
 #: pdf_bot/commands/merge.py:86
 msgid "PDF files"
 msgstr ""
@@ -416,7 +323,6 @@
 msgstr ""
 
 #: pdf_bot/commands/merge.py:163
->>>>>>> 1a05d9bd
 msgid "I can't merge your PDF files as I couldn't open and read \"{}\". Ensure that it is not encrypted"
 msgstr ""
 
@@ -482,17 +388,6 @@
 msgid "Send me a number between {} and {}. This is the percentage of margin space to retain between the content in your PDF file and the page"
 msgstr ""
 
-<<<<<<< HEAD
-#: pdf_bot/files/crop.py:42
-msgid "Send me a number that you'll like to adjust the margin size. Positive numbers will decrease the margin size and negative numbers will increase it"
-msgstr ""
-
-#: pdf_bot/files/crop.py:56
-msgid "The number must be between {} and {}, try again"
-msgstr ""
-
-#: pdf_bot/files/crop.py:70
-=======
 #: pdf_bot/files/crop.py:43
 msgid "Send me a number that you'll like to adjust the margin size. Positive numbers will decrease the margin size and negative numbers will increase it"
 msgstr ""
@@ -502,7 +397,6 @@
 msgstr ""
 
 #: pdf_bot/files/crop.py:82
->>>>>>> 1a05d9bd
 msgid "The number is invalid, try again"
 msgstr ""
 
@@ -510,11 +404,7 @@
 msgid "Cropping your PDF file"
 msgstr ""
 
-<<<<<<< HEAD
-#: pdf_bot/files/crop.py:112
-=======
 #: pdf_bot/files/crop.py:113
->>>>>>> 1a05d9bd
 msgid "Something went wrong, try again"
 msgstr ""
 
@@ -538,84 +428,6 @@
 msgid "The decryption password is incorrect, try to send it again"
 msgstr ""
 
-<<<<<<< HEAD
-#: pdf_bot/files/crypto.py:79
-msgid "Your PDF file is encrypted with a method that I cannot decrypt"
-msgstr ""
-
-#: pdf_bot/files/crypto.py:100
-msgid "Send me the password to encrypt your PDF file"
-msgstr ""
-
-#: pdf_bot/files/crypto.py:121
-msgid "Encrypting your PDF file"
-msgstr ""
-
-#: pdf_bot/files/file.py:75
-msgid "Your PDF file you sent is too large for me to download. I can't perform any tasks on it"
-msgstr ""
-
-#: pdf_bot/files/file.py:103 pdf_bot/photos/photo_to_pdf.py:243
-msgid "Select the task that you'll like to perform"
-msgstr ""
-
-#: pdf_bot/files/rename.py:27
-msgid "Send me the file name that you'll like to rename your PDF file into"
-msgstr ""
-
-#: pdf_bot/files/rename.py:54
-msgid "File names can't contain any of the following characters:\n"
-"{}\n"
-"Send me another file name"
-msgstr ""
-
-#: pdf_bot/files/rename.py:61
-msgid "Renaming your PDF file into *{}*"
-msgstr ""
-
-#: pdf_bot/files/rotate.py:23
-msgid "Select the degrees that you'll like to rotate your PDF file in clockwise"
-msgstr ""
-
-#: pdf_bot/files/rotate.py:46
-msgid "Rotating your PDF file clockwise by {} degrees"
-msgstr ""
-
-#: pdf_bot/files/scale.py:28
-msgid "Send me the scaling factor for the horizontal axis. For example, 2 will double the horizontal axis and 0.5 will half the horizontal axis"
-msgstr ""
-
-#: pdf_bot/files/scale.py:35
-msgid "Send me the new width"
-msgstr ""
-
-#: pdf_bot/files/scale.py:58 pdf_bot/files/scale.py:93
-msgid "The scaling factor \"{}\" is invalid. Try again"
-msgstr ""
-
-#: pdf_bot/files/scale.py:63
-msgid "Send me the scaling factor for the vertical axis. For example, 2 will double the vertical axis and 0.5 will half the vertical axis"
-msgstr ""
-
-#: pdf_bot/files/scale.py:99
-msgid "Scaling your PDF file, horizontally by {} and vertically by {}"
-msgstr ""
-
-#: pdf_bot/files/scale.py:128
-msgid "The width \"{}\" is invalid. Try again"
-msgstr ""
-
-#: pdf_bot/files/scale.py:133
-msgid "Send me the new height"
-msgstr ""
-
-#: pdf_bot/files/scale.py:161
-msgid "The height \"{}\" is invalid. Try again"
-msgstr ""
-
-#: pdf_bot/files/scale.py:167
-msgid "Scaling your PDF file with width of {} and height of {}"
-=======
 #: pdf_bot/files/crypto.py:65
 msgid "Your PDF file is encrypted with a method that I cannot decrypt"
 msgstr ""
@@ -667,7 +479,6 @@
 
 #: pdf_bot/files/photo.py:182
 msgid "I couldn't find any photos in your PDF file"
->>>>>>> 1a05d9bd
 msgstr ""
 
 #: pdf_bot/files/photo.py:253
@@ -684,30 +495,6 @@
 "Send me another file name"
 msgstr ""
 
-<<<<<<< HEAD
-#: pdf_bot/photos/pdf_to_photo.py:37
-msgid "Extracting a preview for your PDF file"
-msgstr ""
-
-#: pdf_bot/photos/pdf_to_photo.py:91
-msgid "Select the result file format to be sent back to you"
-msgstr ""
-
-#: pdf_bot/photos/pdf_to_photo.py:112
-msgid "Converting your PDF file into photos"
-msgstr ""
-
-#: pdf_bot/photos/pdf_to_photo.py:156
-msgid "Extracting all the photos in your PDF file"
-msgstr ""
-
-#: pdf_bot/photos/pdf_to_photo.py:215
-msgid "I couldn't find any photos in your PDF file"
-msgstr ""
-
-#: pdf_bot/photos/pdf_to_photo.py:255
-msgid "See above for all your photos"
-=======
 #: pdf_bot/files/rename.py:45
 msgid "Renaming your PDF file into *{}*"
 msgstr ""
@@ -733,54 +520,12 @@
 #: pdf_bot/files/scale.py:36
 msgid "Send me the width and height\n\n"
 "*Example: 150 200* (this will set the width to 150 and height to 200)"
->>>>>>> 1a05d9bd
 msgstr ""
 
 #: pdf_bot/files/scale.py:56
 msgid "The scaling factors *{}* are invalid, try again"
 msgstr ""
 
-<<<<<<< HEAD
-#: pdf_bot/photos/photo_to_pdf.py:87
-msgid "The file you sent is not a photo. Send me the photo that you'll like to beautify and convert"
-msgstr ""
-
-#: pdf_bot/photos/photo_to_pdf.py:97
-msgid "The photo you sent is too large for me to download.\n\n"
-msgstr ""
-
-#: pdf_bot/photos/photo_to_pdf.py:101
-msgid "You can continue to beautify or convert with the files that you sent me, or /cancel this operation"
-msgstr ""
-
-#: pdf_bot/photos/photo_to_pdf.py:104 pdf_bot/photos/photo_to_pdf.py:135
-msgid "photos"
-msgstr ""
-
-#: pdf_bot/photos/photo_to_pdf.py:108
-msgid "I can't convert your photos. Operation cancelled"
-msgstr ""
-
-#: pdf_bot/photos/photo_to_pdf.py:117
-msgid "File name unavailable"
-msgstr ""
-
-#: pdf_bot/photos/photo_to_pdf.py:130
-msgid "Send me the next photo that you'll like to beautify or convert. Select the task from below if you have sent me all the photos.\n\n"
-"Note that I only have access to the file name if you sent your photo as a document"
-msgstr ""
-
-#: pdf_bot/photos/photo_to_pdf.py:196
-msgid "Beautifying and converting your photos"
-msgstr ""
-
-#: pdf_bot/photos/photo_to_pdf.py:199
-msgid "Converting your photos"
-msgstr ""
-
-#: pdf_bot/photos/photo_to_pdf.py:235
-msgid "Your photo is too large for me to download. I can't beautify or convert your photo"
-=======
 #: pdf_bot/files/scale.py:76
 msgid "The dimensions *{}* are invalid, try again"
 msgstr ""
@@ -819,5 +564,4 @@
 
 #: pdf_bot/files/text.py:82
 msgid "I couldn't find any text in your PDF file"
->>>>>>> 1a05d9bd
-msgstr ""
+msgstr ""
